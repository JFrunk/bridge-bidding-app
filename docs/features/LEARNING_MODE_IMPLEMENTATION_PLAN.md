# Learning Mode Implementation Plan

**Created:** 2025-12-25
<<<<<<< HEAD
**Status:** ✅ MVP Complete
**Last Updated:** 2025-12-25
=======
**Status:** Phase 4 Complete (Frontend Ready)
**Last Updated:** 2025-12-27
>>>>>>> 5c21b8d5
**Companion Document:** [LEARNING_MODE_CURRICULUM.md](LEARNING_MODE_CURRICULUM.md)

## Progress Summary

| Phase | Status | Commit |
|-------|--------|--------|
| Phase 0: Infrastructure Validation | ✅ Complete | n/a |
| Phase 1: Curriculum Structure | ✅ Complete | `feat(learning): Implement Phase 1` |
| Phase 2: Hand Generation | ✅ Complete | `feat(learning): Implement Phase 2` |
| Phase 3: Learning Mode API | ✅ Complete | `feat(learning): Implement Phase 3` |
| Phase 4: Frontend Learning Mode | ✅ Complete | `feat(learning): Implement Phase 4` |
<<<<<<< HEAD
| Phase 5: Testing & QA | ✅ Complete | `test(learning): Implement Phase 5` |

## 🎉 Learning Mode MVP Complete!

All phases have been implemented. The Learning Mode feature includes:
- 9-level skill tree curriculum (Levels 0-8)
- 27 skill hand generators for constraint-based practice
- Session-based learning with 5 API endpoints
- Frontend Learning Mode with skill tree navigation
- 20 integration tests covering all major functionality
=======
| Phase 5: Testing & QA | 🔜 In Progress | - |

### Phase 4 Enhancements (2025-12-27)

**Session-Specific Accuracy:**
- Fixed accuracy display to use session stats from `handHistory` instead of cumulative DB stats
- Display shows "this session" accuracy after answering hands
- No longer confusingly shows "0 of 2" on first hand

**Bid Shortcuts with Pass Trap:**
- All 8 bid shortcut scenarios now include Pass as a "trap" option
- Essential for teaching force bids (e.g., 2♣ game-forcing cannot pass)
- Helps users learn when Pass is legal vs illegal

**Educational Feedback Improvements:**
- Replaced generic "combined under 25 points" messages with specific requirements
- Explains Stayman requires 8+ HCP (not just game points)
- Explains transfer usage for weak hands with 5+ card majors
- Added case for 4-card major with weak points (cannot use Stayman)
>>>>>>> 5c21b8d5

---

## Guiding Principle: Leverage, Don't Replicate

This project has extensive existing infrastructure that was built but never fully integrated. The implementation plan focuses on **wiring together existing components** rather than building new ones.

---

## Existing Assets Inventory

### Already Complete (DO NOT REBUILD)

| Asset | Location | What It Does |
|-------|----------|--------------|
| **Convention Registry** | `backend/engine/ai/conventions/convention_registry.py` | 17 conventions with metadata, levels, prerequisites, passing criteria |
| **Skill Tree** | `backend/engine/learning/skill_tree.py` | 6-level progression with unlock logic |
| **Learning Path API** | `backend/engine/learning/learning_path_api.py` | 10 endpoints for progress tracking |
| **Analytics API** | `backend/engine/learning/analytics_api.py` | Dashboard, mistakes, recommendations |
| **User Manager** | `backend/engine/learning/user_manager.py` | XP, streaks, gamification |
| **Celebration Manager** | `backend/engine/learning/celebration_manager.py` | Milestone achievements |
| **Error Categorizer** | `backend/engine/learning/error_categorizer.py` | Mistake classification |
| **Mistake Analyzer** | `backend/engine/learning/mistake_analyzer.py` | Pattern detection |
| **Scenario Loader** | `backend/core/scenario_loader.py` | Hand generation for conventions |
| **Frontend Dashboard** | `frontend/src/components/learning/LearningDashboard.js` | Stats display |
| **Frontend Service** | `frontend/src/services/analyticsService.js` | API integration |
| **Database Schema** | `backend/database/schema_convention_levels.sql` | Progress tables |
| **Quality Testing** | `backend/test_bidding_quality_score.py` | Bidding validation |

### Gaps to Fill

| Gap | What's Needed | Approach |
|-----|---------------|----------|
| **Levels 0-4 Topics** | Non-convention fundamentals | Extend skill_tree.py with new topics |
| **Topic Hand Generation** | Hands for fundamentals | Extend hand_constructor.py |
| **Learning Mode UI** | Guided practice flow | New React component using existing services |
| **Interleaved Review** | Mixed-topic sessions | New API endpoint, reuse scenario system |
| **Level Assessment** | Mastery tests | New API endpoint, reuse evaluation |
| **Scorecard View** | Progress visualization | New React component using existing dashboard data |

---

## Implementation Phases

### Phase 0: Validation (1 day)
**Goal:** Confirm existing infrastructure works before building on it

| Task | How to Test | Expected Result |
|------|-------------|-----------------|
| Verify API endpoints registered | `curl localhost:5001/api/skill-tree` | Returns 6-level structure |
| Verify database tables exist | `sqlite3 bridge.db ".tables"` | Shows user_convention_progress, etc. |
| Verify convention registry | `curl localhost:5001/api/conventions/by-level` | Returns 17 conventions in 3 levels |
| Verify analytics API | `curl localhost:5001/api/analytics/dashboard?user_id=1` | Returns dashboard data |
| Test record-practice | `POST /api/conventions/record-practice` | Updates progress |
| Test next-recommended | `curl localhost:5001/api/conventions/next-recommended?user_id=1` | Returns recommendation |

**Testing Script:**
```bash
#!/bin/bash
# test_learning_infrastructure.sh

BASE_URL="http://localhost:5001"

echo "Testing Learning Infrastructure..."

echo -n "1. Skill Tree API: "
curl -s "$BASE_URL/api/skill-tree" | jq -r '.levels | length' | xargs echo "levels"

echo -n "2. Conventions by Level: "
curl -s "$BASE_URL/api/conventions/by-level" | jq -r '[.essential, .intermediate, .advanced] | map(length) | add' | xargs echo "conventions"

echo -n "3. Analytics Dashboard: "
curl -s "$BASE_URL/api/analytics/dashboard?user_id=1" | jq -r 'has("bidding_stats")'

echo -n "4. Next Recommended: "
curl -s "$BASE_URL/api/conventions/next-recommended?user_id=1" | jq -r '.recommended.name // "none"'

echo "Done."
```

---

### Phase 1: Extend Curriculum Structure (2 days)
**Goal:** Add Levels 0-4 (fundamentals) to existing skill tree

#### 1.1 Extend Skill Tree Definition

**File:** `backend/engine/learning/skill_tree.py`

**Current:** 6 levels focused on conventions
**Needed:** 9 levels (0-8) per curriculum document

```python
# Add to SKILL_TREE in skill_tree.py

SKILL_TREE = {
    # NEW: Levels 0-4 for fundamentals
    'level_0': {
        'id': 'level_0',
        'name': 'Foundations',
        'description': 'Hand evaluation and bidding language',
        'order': 0,
        'prerequisites': [],
        'skills': [
            {
                'id': 'hand_evaluation',
                'name': 'Hand Evaluation',
                'type': 'skill',
                'hands_required': 5,
                'passing_accuracy': 0.80,
                'subtopics': ['hcp_counting', 'distribution_points', 'balanced_recognition']
            },
            {
                'id': 'suit_quality',
                'name': 'Suit Quality',
                'type': 'skill',
                'hands_required': 5,
                'passing_accuracy': 0.80
            },
            {
                'id': 'bidding_language',
                'name': 'Bidding Language',
                'type': 'skill',
                'hands_required': 5,
                'passing_accuracy': 0.80
            }
        ]
    },
    'level_1': {
        'id': 'level_1',
        'name': 'Opening Bids',
        'description': 'When and what to open',
        'order': 1,
        'prerequisites': ['level_0'],
        'skills': [
            {'id': 'when_to_open', 'name': 'When to Open', 'hands_required': 5},
            {'id': 'one_of_suit', 'name': 'Opening 1 of a Suit', 'hands_required': 8},
            {'id': 'one_nt_opening', 'name': 'Opening 1NT', 'hands_required': 5},
            {'id': 'two_club_opening', 'name': 'Opening 2♣', 'hands_required': 4},
            {'id': 'two_nt_opening', 'name': 'Opening 2NT', 'hands_required': 3}
        ]
    },
    # ... levels 2-4 similarly

    # EXISTING: Remap current levels to 5-8
    'level_5': {
        # Current 'level_2' (Essential Conventions) becomes level_5
        # ...
    }
}
```

#### 1.2 Add Topic Metadata to Convention Registry Pattern

**File:** `backend/engine/ai/topics/topic_registry.py` (NEW - but follows convention_registry.py pattern)

```python
# Follow exact pattern of convention_registry.py
# Reuse ConventionMetadata dataclass structure

from dataclasses import dataclass
from typing import List, Optional
from enum import Enum

class TopicLevel(Enum):
    FOUNDATIONS = 'foundations'
    OPENING = 'opening'
    RESPONDING = 'responding'
    REBIDS = 'rebids'

@dataclass
class TopicMetadata:
    """Mirrors ConventionMetadata structure for consistency"""
    id: str
    name: str
    level: TopicLevel
    description: str
    hands_required: int
    passing_accuracy: float
    prerequisites: List[str]
    # ... same pattern as ConventionMetadata
```

**Testing:** Unit test that all topics load and have valid metadata

---

### Phase 2: Hand Generation for Fundamentals (3 days)
**Goal:** Generate practice hands for Levels 0-4 topics

#### 2.1 Extend Hand Constructor

**File:** `backend/engine/hand_constructor.py`

**Existing:** `generate_hand_for_convention()` - works for conventions
**Needed:** `generate_hand_for_topic()` - works for fundamentals

```python
def generate_hand_for_topic(topic_id: str, subtopic: str = None) -> Dict:
    """
    Generate a hand appropriate for practicing a fundamental topic.

    Reuses existing generate_hand_with_constraints() internally.
    """

    TOPIC_CONSTRAINTS = {
        'hcp_counting': {
            # Random HCP, user must count correctly
            'hcp_range': (0, 40),  # Full range for variety
            'test_type': 'count_hcp'
        },
        'when_to_open': {
            # Mix of opening and non-opening hands
            'hcp_range': (8, 16),  # Edge cases
            'test_type': 'should_open'
        },
        'one_of_suit': {
            # Valid opening hands
            'hcp_range': (12, 21),
            'is_balanced': False,  # Mix
            'test_type': 'what_to_open'
        },
        'one_nt_opening': {
            # 1NT candidates and near-misses
            'hcp_range': (14, 18),
            'test_type': 'is_1nt_opening'
        },
        # ... other topics
    }

    constraints = TOPIC_CONSTRAINTS.get(topic_id, {})
    return generate_hand_with_constraints(**constraints)
```

#### 2.2 Topic Scenarios File

**File:** `backend/scenarios/topic_scenarios.json` (NEW - follows bidding_scenarios.json pattern)

```json
{
  "topics": [
    {
      "id": "hcp_counting",
      "name": "HCP Counting",
      "level": 0,
      "hands": [
        {
          "description": "Count the HCP in this hand",
          "setup": {"hcp_range": [10, 15]},
          "question_type": "count_hcp",
          "correct_answer_field": "hcp"
        }
      ]
    },
    {
      "id": "when_to_open",
      "name": "Should You Open?",
      "level": 1,
      "hands": [
        {
          "description": "Should you open this hand?",
          "setup": {"hcp_range": [11, 14]},
          "question_type": "yes_no",
          "evaluation": "rule_of_20"
        }
      ]
    }
  ]
}
```

**Testing:**
- Unit test each topic generates valid hands
- Integration test that generated hands match topic requirements

---

### Phase 3: Learning Mode API (2 days) ✅ COMPLETE
**Goal:** Add endpoints for guided learning flow
**Status:** Implemented and tested 2025-12-25

#### Implementation Summary

**File:** `backend/engine/learning/learning_path_api.py`

**New Endpoints Added:**
| Endpoint | Method | Description |
|----------|--------|-------------|
| `/api/learning/start-session` | POST | Start skill/convention practice |
| `/api/learning/submit-answer` | POST | Submit answer, get feedback + next hand |
| `/api/learning/review` | GET | Interleaved review for level |
| `/api/learning/level-assessment` | GET | Level mastery test (20 hands) |
| `/api/learning/status` | GET | User's comprehensive learning status |

**Features Implemented:**
- HCP counting, yes/no, and bidding question evaluation
- Bid normalization (ASCII "1H" ↔ Unicode "1♥")
- Automatic next hand generation on answer submit
- Mastery detection (80% accuracy, 85% for Level 8)
- Prerequisite checking for assessments

#### 3.1 New Endpoints (extend learning_path_api.py)

**DO NOT create new file** - add to existing `learning_path_api.py`:

```python
def start_learning_session():
    """
    POST /api/learning/start-session

    Starts a new learning session for a topic.
    Returns the first hand to practice.
    """
    data = request.get_json()
    user_id = data.get('user_id')
    topic_id = data.get('topic_id')  # or convention_id

    # Reuse existing progress tracking
    progress = get_user_convention_status(user_id, topic_id)

    # Generate hand using existing infrastructure
    hand = generate_hand_for_topic(topic_id) if is_topic(topic_id) else generate_hand_for_convention(topic_id)

    return jsonify({
        'session_id': create_session_id(),
        'topic_id': topic_id,
        'hand': hand,
        'progress': progress,
        'hands_required': get_hands_required(topic_id),
        'current_accuracy': progress.get('accuracy', 0) if progress else 0
    })


def submit_learning_answer():
    """
    POST /api/learning/submit-answer

    Submit answer for current hand, get feedback and next hand.
    Reuses existing evaluate-bid infrastructure.
    """
    data = request.get_json()
    user_id = data.get('user_id')
    topic_id = data.get('topic_id')
    answer = data.get('answer')
    hand_data = data.get('hand_data')

    # REUSE existing evaluation
    if is_convention(topic_id):
        # Use existing /api/evaluate-bid logic
        result = evaluate_bid_internal(hand_data, answer)
    else:
        # Use topic-specific evaluation
        result = evaluate_topic_answer(topic_id, hand_data, answer)

    # REUSE existing record-practice
    record_convention_practice_internal(user_id, topic_id, result['is_correct'])

    # Check for completion
    progress = get_user_convention_status(user_id, topic_id)
    is_complete = check_mastery(progress, topic_id)

    # Generate next hand or return completion
    if is_complete:
        return jsonify({
            'result': result,
            'completed': True,
            'final_accuracy': progress['accuracy'],
            'next_topic': get_next_recommended(user_id)
        })
    else:
        next_hand = generate_hand_for_topic(topic_id) if is_topic(topic_id) else generate_hand_for_convention(topic_id)
        return jsonify({
            'result': result,
            'completed': False,
            'next_hand': next_hand,
            'progress': progress
        })


def get_interleaved_review():
    """
    GET /api/learning/review?user_id=X&level=Y

    Returns a mixed set of hands from completed topics in a level.
    For interleaved practice after blocked learning.
    """
    user_id = request.args.get('user_id', type=int)
    level = request.args.get('level', type=int)

    # Get completed topics in this level
    completed = get_completed_topics_in_level(user_id, level)

    if len(completed) < 2:
        return jsonify({'error': 'Need 2+ completed topics for review'}), 400

    # Generate mixed hands
    hands = []
    for _ in range(10):  # 10 review hands
        topic = random.choice(completed)
        hand = generate_hand_for_topic(topic['id']) if is_topic(topic['id']) else generate_hand_for_convention(topic['id'])
        hand['topic_id'] = topic['id']
        hands.append(hand)

    random.shuffle(hands)

    return jsonify({
        'review_session': True,
        'topics_included': [t['name'] for t in completed],
        'hands': hands
    })


def get_level_assessment():
    """
    GET /api/learning/level-assessment?user_id=X&level=Y

    Returns mixed assessment for level completion.
    """
    user_id = request.args.get('user_id', type=int)
    level = request.args.get('level', type=int)

    # Verify all topics in level are individually completed
    all_topics = get_topics_in_level(level)
    completed = get_completed_topics_in_level(user_id, level)

    if len(completed) < len(all_topics):
        return jsonify({
            'ready': False,
            'completed': len(completed),
            'required': len(all_topics),
            'remaining': [t for t in all_topics if t not in completed]
        })

    # Generate assessment (20 mixed hands)
    hands = []
    for topic in all_topics:
        count = 20 // len(all_topics)  # Distribute evenly
        for _ in range(count):
            hand = generate_hand_for_topic(topic['id']) if is_topic(topic['id']) else generate_hand_for_convention(topic['id'])
            hand['topic_id'] = topic['id']
            hands.append(hand)

    random.shuffle(hands)

    return jsonify({
        'ready': True,
        'assessment': True,
        'level': level,
        'hands': hands,
        'passing_accuracy': 0.80 if level < 8 else 0.85
    })
```

#### 3.2 Register New Endpoints

**File:** `backend/engine/learning/learning_path_api.py` (add to existing `register_learning_endpoints()`)

```python
def register_learning_endpoints(app):
    # ... existing registrations ...

    # NEW: Learning Mode endpoints
    app.route('/api/learning/start-session', methods=['POST'])(start_learning_session)
    app.route('/api/learning/submit-answer', methods=['POST'])(submit_learning_answer)
    app.route('/api/learning/review', methods=['GET'])(get_interleaved_review)
    app.route('/api/learning/level-assessment', methods=['GET'])(get_level_assessment)

    print("✓ Learning mode endpoints registered")
```

**Testing:**
- Integration tests for each new endpoint
- Test session flow: start → submit → submit → complete
- Test review generation with mixed topics
- Test level assessment prerequisites

---

### Phase 4: Frontend Learning Mode (3 days)
**Goal:** Guided learning UI that uses existing services

#### 4.1 Learning Mode Component

**File:** `frontend/src/components/learning/LearningMode.js` (NEW)

**Pattern:** Follow existing `LearningDashboard.js` structure

```jsx
import React, { useState, useEffect } from 'react';
import { useAuth } from '../../contexts/AuthContext';
// REUSE existing services
import { analyticsService } from '../../services/analyticsService';
import './LearningMode.css';

const LearningMode = ({ onClose }) => {
  const { userId } = useAuth();
  const [currentLevel, setCurrentLevel] = useState(null);
  const [currentTopic, setCurrentTopic] = useState(null);
  const [currentHand, setCurrentHand] = useState(null);
  const [sessionProgress, setSessionProgress] = useState({ correct: 0, total: 0 });
  const [view, setView] = useState('level-select'); // level-select, practice, review, assessment, complete

  // Load skill tree progress on mount
  useEffect(() => {
    loadProgress();
  }, [userId]);

  const loadProgress = async () => {
    // REUSE existing endpoint
    const response = await fetch(`/api/skill-tree/progress?user_id=${userId}`);
    const data = await response.json();
    // Find current level (first incomplete)
    const currentLvl = data.levels.find(l => !l.completed);
    setCurrentLevel(currentLvl);
  };

  const startTopic = async (topicId) => {
    const response = await fetch('/api/learning/start-session', {
      method: 'POST',
      headers: { 'Content-Type': 'application/json' },
      body: JSON.stringify({ user_id: userId, topic_id: topicId })
    });
    const data = await response.json();
    setCurrentTopic(topicId);
    setCurrentHand(data.hand);
    setSessionProgress({ correct: 0, total: 0, required: data.hands_required });
    setView('practice');
  };

  const submitAnswer = async (answer) => {
    const response = await fetch('/api/learning/submit-answer', {
      method: 'POST',
      headers: { 'Content-Type': 'application/json' },
      body: JSON.stringify({
        user_id: userId,
        topic_id: currentTopic,
        answer: answer,
        hand_data: currentHand
      })
    });
    const data = await response.json();

    // Update progress
    setSessionProgress(prev => ({
      ...prev,
      correct: prev.correct + (data.result.is_correct ? 1 : 0),
      total: prev.total + 1
    }));

    if (data.completed) {
      setView('complete');
    } else {
      setCurrentHand(data.next_hand);
    }
  };

  // Render based on current view
  // ... (level selection, practice, review, assessment, completion views)
};

export default LearningMode;
```

#### 4.2 Scorecard Component

**File:** `frontend/src/components/learning/Scorecard.js` (NEW)

**Pattern:** Reuse data from existing `/api/analytics/dashboard` and `/api/user/convention-progress`

```jsx
import React, { useState, useEffect } from 'react';
import { useAuth } from '../../contexts/AuthContext';
import './Scorecard.css';

const Scorecard = () => {
  const { userId } = useAuth();
  const [progress, setProgress] = useState(null);

  useEffect(() => {
    loadScorecard();
  }, [userId]);

  const loadScorecard = async () => {
    // REUSE existing endpoints
    const [skillTree, conventions] = await Promise.all([
      fetch(`/api/skill-tree/progress?user_id=${userId}`).then(r => r.json()),
      fetch(`/api/user/convention-progress?user_id=${userId}`).then(r => r.json())
    ]);

    setProgress({ skillTree, conventions });
  };

  // Render level-by-level progress with accuracy bars
  // ...
};
```

#### 4.3 Integration with Main App

**File:** `frontend/src/App.js` (modify existing)

```jsx
// Add Learning Mode entry point
import LearningMode from './components/learning/LearningMode';
import Scorecard from './components/learning/Scorecard';

// Add state
const [showLearningMode, setShowLearningMode] = useState(false);
const [showScorecard, setShowScorecard] = useState(false);

// Add buttons to UI (near existing "Practice Convention" button)
<button onClick={() => setShowLearningMode(true)}>
  📚 Learning Mode
</button>
<button onClick={() => setShowScorecard(true)}>
  📊 My Progress
</button>

// Add modals
{showLearningMode && <LearningMode onClose={() => setShowLearningMode(false)} />}
{showScorecard && <Scorecard onClose={() => setShowScorecard(false)} />}
```

**Testing:**
- E2E test: User can enter Learning Mode
- E2E test: User can complete a topic
- E2E test: Scorecard shows accurate progress
- E2E test: Level unlock works correctly

---

### Phase 5: Testing & Quality Assurance (2 days)

#### 5.1 Leverage Existing Testing Infrastructure

**Existing Assets to Reuse:**

| Test Type | Existing Infrastructure | How to Extend |
|-----------|------------------------|---------------|
| Bidding Quality | `test_bidding_quality_score.py` | Run against Learning Mode hands |
| Unit Tests | `backend/tests/unit/` structure | Add tests for new endpoints |
| Integration Tests | `backend/tests/integration/` | Add learning flow tests |
| E2E Tests | `frontend/e2e/tests/` | Add learning mode scenarios |
| Quick Test | `./test_quick.sh` | Include learning tests |

#### 5.2 New Test Files

**File:** `backend/tests/integration/test_learning_mode.py`

```python
"""
Integration tests for Learning Mode.
Reuses existing test patterns and fixtures.
"""

import pytest
from tests.fixtures import test_client, test_user  # Reuse existing fixtures

class TestLearningModeAPI:

    def test_start_session_topic(self, test_client, test_user):
        """Test starting a learning session for a fundamental topic"""
        response = test_client.post('/api/learning/start-session', json={
            'user_id': test_user['id'],
            'topic_id': 'hcp_counting'
        })
        assert response.status_code == 200
        data = response.json
        assert 'hand' in data
        assert 'hands_required' in data

    def test_start_session_convention(self, test_client, test_user):
        """Test starting a learning session for a convention (existing flow)"""
        response = test_client.post('/api/learning/start-session', json={
            'user_id': test_user['id'],
            'topic_id': 'stayman'
        })
        assert response.status_code == 200
        data = response.json
        assert 'hand' in data

    def test_submit_answer_correct(self, test_client, test_user):
        """Test submitting a correct answer"""
        # Start session
        start = test_client.post('/api/learning/start-session', json={
            'user_id': test_user['id'],
            'topic_id': 'when_to_open'
        }).json

        # Submit answer
        response = test_client.post('/api/learning/submit-answer', json={
            'user_id': test_user['id'],
            'topic_id': 'when_to_open',
            'answer': 'yes',  # Assuming hand should open
            'hand_data': start['hand']
        })
        assert response.status_code == 200
        data = response.json
        assert 'result' in data
        assert 'completed' in data

    def test_interleaved_review_requires_completed_topics(self, test_client, test_user):
        """Test that review requires 2+ completed topics"""
        response = test_client.get(f'/api/learning/review?user_id={test_user["id"]}&level=0')
        # Should fail if user hasn't completed topics
        assert response.status_code == 400 or 'error' in response.json

    def test_level_assessment_prerequisites(self, test_client, test_user):
        """Test that level assessment checks all topics completed"""
        response = test_client.get(f'/api/learning/level-assessment?user_id={test_user["id"]}&level=0')
        data = response.json
        # Should indicate not ready if topics incomplete
        if not data.get('ready'):
            assert 'remaining' in data
```

**File:** `frontend/e2e/tests/learning-mode.spec.js`

```javascript
// E2E tests for Learning Mode
// Follows existing Playwright patterns in e2e/tests/

import { test, expect } from '@playwright/test';

test.describe('Learning Mode', () => {

  test.beforeEach(async ({ page }) => {
    await page.goto('/');
    // Login if needed (reuse existing auth pattern)
  });

  test('can enter Learning Mode', async ({ page }) => {
    await page.click('text=Learning Mode');
    await expect(page.locator('.learning-mode-container')).toBeVisible();
  });

  test('shows current level and recommended topic', async ({ page }) => {
    await page.click('text=Learning Mode');
    await expect(page.locator('.current-level')).toBeVisible();
    await expect(page.locator('.recommended-topic')).toBeVisible();
  });

  test('can start and complete a topic practice session', async ({ page }) => {
    await page.click('text=Learning Mode');
    await page.click('text=Start'); // Start recommended topic

    // Complete required hands (mock or actual)
    for (let i = 0; i < 5; i++) {
      await expect(page.locator('.practice-hand')).toBeVisible();
      // Submit answer...
      await page.click('[data-testid="submit-answer"]');
    }

    await expect(page.locator('.topic-complete')).toBeVisible();
  });

  test('scorecard shows accurate progress', async ({ page }) => {
    await page.click('text=My Progress');
    await expect(page.locator('.scorecard')).toBeVisible();
    await expect(page.locator('.level-progress')).toHaveCount(9); // 9 levels
  });
});
```

#### 5.3 Quality Score Validation

**File:** `backend/test_learning_hand_quality.py` (NEW - follows existing pattern)

```python
"""
Validates that Learning Mode generates appropriate hands for each topic.
Follows pattern of test_bidding_quality_score.py
"""

from engine.hand_constructor import generate_hand_for_topic
from engine.learning.skill_tree import get_skill_tree_manager

def test_topic_hand_quality():
    """Test that generated hands match topic requirements"""
    tree = get_skill_tree_manager()

    results = []

    for level in tree.get_all_levels():
        for skill in level['skills']:
            topic_id = skill['id']

            # Generate 10 hands for each topic
            for _ in range(10):
                hand = generate_hand_for_topic(topic_id)

                # Validate hand meets topic requirements
                is_valid = validate_hand_for_topic(hand, topic_id)
                results.append({
                    'topic': topic_id,
                    'valid': is_valid
                })

    # Report
    valid_count = sum(1 for r in results if r['valid'])
    total = len(results)
    print(f"Topic Hand Quality: {valid_count}/{total} ({100*valid_count/total:.1f}%)")

    assert valid_count / total >= 0.95, "Hand quality below 95%"
```

---

## Testing Protocol Summary

### Before Each Phase

```bash
# Run existing tests to ensure no regression
./test_quick.sh
```

### After Each Phase

```bash
# Phase 0: Validation
./test_learning_infrastructure.sh  # New script

# Phase 1: Curriculum Extension
pytest backend/tests/unit/test_skill_tree.py -v

# Phase 2: Hand Generation
pytest backend/tests/unit/test_hand_constructor.py -v
python3 backend/test_learning_hand_quality.py

# Phase 3: API
pytest backend/tests/integration/test_learning_mode.py -v

# Phase 4: Frontend
npm run test:e2e -- --grep "Learning Mode"

# Phase 5: Full Suite
./test_all.sh
```

### Before Merge

```bash
# Full test suite
./test_all.sh

# Bidding quality (ensure no regression)
python3 backend/test_bidding_quality_score.py --hands 100

# Learning hand quality
python3 backend/test_learning_hand_quality.py
```

---

## Timeline Summary

| Phase | Duration | Focus | Key Deliverable |
|-------|----------|-------|-----------------|
| 0 | 1 day | Validation | Confirm existing infrastructure works |
| 1 | 2 days | Curriculum | Levels 0-4 in skill tree |
| 2 | 3 days | Hand Generation | Topics generate valid hands |
| 3 | 2 days | API | Learning session endpoints |
| 4 | 3 days | Frontend | Learning Mode UI |
| 5 | 2 days | Testing | Full test coverage |

**Total: ~13 days**

---

## Risk Mitigation

| Risk | Mitigation |
|------|------------|
| Existing APIs don't work as expected | Phase 0 validates before building |
| Hand generation for fundamentals is complex | Start with simple topics (HCP counting) |
| UI complexity | Reuse existing component patterns |
| Integration breaks existing features | Run full test suite after each phase |
| Scope creep | MVP has NO gamification (XP, badges, streaks) - add later |

---

## What's NOT in MVP

Explicitly excluded to keep scope manageable:

- XP system
- Badges/achievements
- Streak tracking
- Leaderboards
- Spaced repetition scheduling
- Adaptive difficulty (beyond what exists)
- Social features
- Video tutorials
- Hint system (beyond existing explanations)

These can be added in future phases using the existing infrastructure (user_manager.py, celebration_manager.py, etc.)

---

## Dependencies

| Dependency | Status | Action |
|------------|--------|--------|
| Bidding engine reliability | 97.5% appropriateness | Good to proceed |
| Existing API endpoints | Need validation | Phase 0 |
| Database tables | Exist | Verify in Phase 0 |
| Frontend service | Exists | Reuse directly |

---

## Success Criteria

**MVP Complete When:**
1. User can enter Learning Mode and see current level
2. User can practice topics in sequence (blocked)
3. User can complete a topic and see it marked complete
4. User can do interleaved review after 2+ topics
5. User can pass level assessment to unlock next level
6. Scorecard shows accurate per-topic and per-level progress
7. All tests pass
8. No regression in existing bidding quality<|MERGE_RESOLUTION|>--- conflicted
+++ resolved
@@ -1,13 +1,8 @@
 # Learning Mode Implementation Plan
 
 **Created:** 2025-12-25
-<<<<<<< HEAD
 **Status:** ✅ MVP Complete
-**Last Updated:** 2025-12-25
-=======
-**Status:** Phase 4 Complete (Frontend Ready)
 **Last Updated:** 2025-12-27
->>>>>>> 5c21b8d5
 **Companion Document:** [LEARNING_MODE_CURRICULUM.md](LEARNING_MODE_CURRICULUM.md)
 
 ## Progress Summary
@@ -19,7 +14,6 @@
 | Phase 2: Hand Generation | ✅ Complete | `feat(learning): Implement Phase 2` |
 | Phase 3: Learning Mode API | ✅ Complete | `feat(learning): Implement Phase 3` |
 | Phase 4: Frontend Learning Mode | ✅ Complete | `feat(learning): Implement Phase 4` |
-<<<<<<< HEAD
 | Phase 5: Testing & QA | ✅ Complete | `test(learning): Implement Phase 5` |
 
 ## 🎉 Learning Mode MVP Complete!
@@ -30,8 +24,6 @@
 - Session-based learning with 5 API endpoints
 - Frontend Learning Mode with skill tree navigation
 - 20 integration tests covering all major functionality
-=======
-| Phase 5: Testing & QA | 🔜 In Progress | - |
 
 ### Phase 4 Enhancements (2025-12-27)
 
@@ -50,7 +42,6 @@
 - Explains Stayman requires 8+ HCP (not just game points)
 - Explains transfer usage for weak hands with 5+ card majors
 - Added case for 4-card major with weak points (cannot use Stayman)
->>>>>>> 5c21b8d5
 
 ---
 
