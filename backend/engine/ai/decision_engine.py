--- conflicted
+++ resolved
@@ -157,7 +157,6 @@
 
     if auction['opener_relationship'] == 'Me': # I opened
         print(f"   → I am the opener (opener_relationship == 'Me')")
-<<<<<<< HEAD
 
         # PRIORITY 1: Check Blackwood signoff FIRST
         # After I asked 4NT Blackwood and partner responded with ace count,
@@ -167,7 +166,7 @@
         if blackwood_result:
             return 'blackwood'
 
-        # Check for 1NT convention completions (before natural rebids)
+        # Check for 1NT/2NT convention completions FIRST (before natural rebids)
         if auction['opening_bid'] in ['1NT', '2NT', '3NT']:
             # Check Gerber (4♣ over NT) - for asking OR responding
             gerber = GerberConvention()
@@ -175,10 +174,6 @@
             # Check Minor suit bust (opener responding to 2♠)
             minor_bust = MinorSuitBustConvention()
             if minor_bust.evaluate(features['hand'], features): return 'minor_suit_bust'
-=======
-        # Check for 1NT/2NT convention completions FIRST (before natural rebids)
-        if auction['opening_bid'] in ['1NT', '2NT']:
->>>>>>> f35afdbb
             jacoby = JacobyConvention()
             if jacoby.evaluate(features['hand'], features): return 'jacoby'
             stayman = StaymanConvention()
