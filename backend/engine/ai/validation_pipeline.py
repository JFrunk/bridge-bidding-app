"""
Validation Pipeline for Bidding Decisions

Centralized validation that CANNOT be bypassed. All bids must pass through
this pipeline before being accepted.

Part of ADR-0002: Bidding System Robustness Improvements
Layer 2: Centralized Validation Pipeline
"""

import logging
from typing import Tuple, Optional, Dict, List
from engine.hand import Hand

logger = logging.getLogger(__name__)


class ValidationPipeline:
    """
    Composable validation chain for bidding decisions.

    All bids must pass through ALL validators before acceptance.
    Validators run in order and first failure stops the chain.

    Usage:
        pipeline = ValidationPipeline()
        is_valid, error = pipeline.validate(bid, hand, features, auction)
        if not is_valid:
            # Reject bid, use fallback
    """

    def __init__(self):
        self.validators = [
            LegalityValidator(),
            HCPRequirementValidator(),
            SuitLengthValidator(),
            BidLevelAppropriatenessValidator(),
        ]
        self._enabled = True

    def validate(self, bid: str, hand: Hand, features: Dict, auction: List, metadata: Optional[Dict] = None) -> Tuple[bool, Optional[str]]:
        """
        Run all validators on a bid.

        Args:
            bid: The bid to validate (e.g., "1♠", "3NT", "X")
            hand: The hand making the bid
            features: Extracted features from auction
            auction: List of previous bids
            metadata: Optional metadata dict with bypass flags:
                - bypass_suit_length: Skip suit length validation (for artificial bids)
                - bypass_hcp: Skip HCP validation (for conventional responses)

        Returns:
            (is_valid, error_message)
            - is_valid: True if bid passes all validators
            - error_message: Description of failure, or None if valid
        """
        if not self._enabled:
            return True, None

        # Pass bid is always valid
        if bid == "Pass":
            return True, None

        metadata = metadata or {}

        for validator in self.validators:
            # Check if this validator should be bypassed
            if isinstance(validator, SuitLengthValidator) and metadata.get('bypass_suit_length'):
                logger.debug(f"Bypassing SuitLengthValidator for artificial bid: {bid}")
                continue
            if isinstance(validator, HCPRequirementValidator) and metadata.get('bypass_hcp'):
                logger.debug(f"Bypassing HCPRequirementValidator for conventional response: {bid}")
                continue
            if isinstance(validator, BidLevelAppropriatenessValidator) and metadata.get('bypass_hcp'):
                # Also bypass appropriateness check when bypassing HCP (e.g., responding to 2NT)
                logger.debug(f"Bypassing BidLevelAppropriatenessValidator for response to strong opening: {bid}")
                continue

            is_valid, error = validator.validate(bid, hand, features, auction)
            if not is_valid:
                logger.warning(f"Validation failed for {bid}: {error}")
                return False, error

        return True, None

    def add_validator(self, validator):
        """Add custom validator to pipeline."""
        self.validators.append(validator)

    def disable(self):
        """Disable validation (for testing only)."""
        self._enabled = False
        logger.warning("Validation pipeline DISABLED (should only be for testing)")

    def enable(self):
        """Enable validation."""
        self._enabled = True


class LegalityValidator:
    """Validates that bid is legal given auction history."""

    def validate(self, bid: str, hand: Hand, features: Dict, auction: List) -> Tuple[bool, Optional[str]]:
        """Check if bid is legal (higher than last bid)."""
        # Special bids are always legal
        if bid in ["Pass", "X", "XX"]:
            return True, None

        if not auction:
            return True, None  # First bid is always legal

        last_bid = auction[-1]
        if last_bid == "Pass":
            # Find last non-Pass bid
            for prev_bid in reversed(auction[:-1]):
                if prev_bid != "Pass":
                    last_bid = prev_bid
                    break
            else:
                return True, None  # All passes, any bid is legal

        # If last bid was Pass, X, or XX, find the actual last bid
        if last_bid in ["Pass", "X", "XX"]:
            for prev_bid in reversed(auction):
                if prev_bid not in ["Pass", "X", "XX"]:
                    last_bid = prev_bid
                    break
            else:
                return True, None  # No previous bid level

        return self._is_higher_bid(bid, last_bid)

    def _is_higher_bid(self, bid: str, last_bid: str) -> Tuple[bool, Optional[str]]:
        """Check if bid is higher than last_bid."""
        bid_level = int(bid[0])
        last_level = int(last_bid[0])

        if bid_level > last_level:
            return True, None

        if bid_level == last_level:
            # Same level - check suit ranking
            suit_rank = {'♣': 1, '♦': 2, '♥': 3, '♠': 4, 'NT': 5}
            bid_suit = bid[1:]
            last_suit = last_bid[1:]

            if suit_rank.get(bid_suit, 0) > suit_rank.get(last_suit, 0):
                return True, None

        return False, f"Bid {bid} not higher than {last_bid}"


class HCPRequirementValidator:
    """
    Validates HCP requirements for bids according to SAYC.

    This prevents inappropriate bids like competitive doubles with 5 HCP
    when 8+ HCP is required.
    """

    # SAYC HCP requirements
    HCP_REQUIREMENTS = {
        'competitive_double': 8,      # Competitive/Negative double minimum
        'overcall_1_level': 8,         # 1-level overcall minimum
        'overcall_2_level': 10,        # 2-level overcall minimum
        'new_suit_2_level': 10,        # 2-level new suit minimum
        '3_level_bid': 10,             # 3-level bid minimum
        '4_level_bid': 12,             # 4-level (game) bid minimum
        '5_level_bid': 13,             # 5-level bid minimum
        '6_level_bid': 16,             # Small slam minimum
        '7_level_bid': 18,             # Grand slam minimum
    }

    def validate(self, bid: str, hand: Hand, features: Dict, auction: List) -> Tuple[bool, Optional[str]]:
        """Check if hand meets HCP requirements for bid."""
        bid_type = self._classify_bid(bid, features, auction)
        required_hcp = self.HCP_REQUIREMENTS.get(bid_type, 0)

        # For suit bids, allow total points (HCP + distribution) to count
        # This is important for hands with long suits (6+) that have playing strength
        # Example: 8 HCP with 7-card suit = 11 total points, valid for 3-level invitational
        if len(bid) >= 2 and bid[1] in '♣♦♥♠' and bid[0] in '234567':
            # Use total points for suit bids at 2-level or higher
            if hand.total_points >= required_hcp:
                return True, None

        if hand.hcp < required_hcp:
            return False, f"Insufficient HCP for {bid_type}: have {hand.hcp}, need {required_hcp}+"

        return True, None

    def _classify_bid(self, bid: str, features: Dict, auction: List) -> str:
        """Classify bid type for HCP lookup."""
        # Handle doubles
        if bid == "X":
            # Check if competitive/negative double
            if features.get('competitive_auction'):
                return 'competitive_double'
            # Penalty double - no minimum HCP
            return 'penalty_double'

        # Extract level
        level = int(bid[0])

        # Check if overcall
        if features.get('opener') == 'opponent':
            if level == 1:
                return 'overcall_1_level'
            elif level == 2:
                return 'overcall_2_level'

        # Check if new suit by responder
        if features.get('opener') == 'partner' and len(auction) >= 2:
            if level == 2:
                return 'new_suit_2_level'

        # By level
        if level == 3:
            return '3_level_bid'
        elif level == 4:
            return '4_level_bid'
        elif level == 5:
            return '5_level_bid'
        elif level == 6:
            return '6_level_bid'
        elif level == 7:
            return '7_level_bid'

        return 'other'


class SuitLengthValidator:
    """Validates minimum suit length requirements."""

    def validate(self, bid: str, hand: Hand, features: Dict, auction: List) -> Tuple[bool, Optional[str]]:
        """Check if hand has sufficient length in bid suit."""
        # Skip NT bids and special bids
        if bid in ["Pass", "X", "XX"] or bid.endswith("NT"):
            return True, None

        # Extract suit
        suit = bid[1:]
        suit_length = hand.suit_lengths.get(suit, 0)

        # Determine minimum length required
        level = int(bid[0])
        min_length = self._get_min_length(bid, level, features, auction)

        if suit_length < min_length:
            return False, f"Bid {suit} with only {suit_length} cards (need {min_length}+)"

        return True, None

    def _get_min_length(self, bid: str, level: int, features: Dict, auction: List) -> int:
        """Get minimum suit length for bid level."""
        # Check for raises first (applies at all levels)
<<<<<<< HEAD
        # SAYC raises require 3+ card support at all levels:
        # - Simple raise (1M-2M): 3+ support, 6-10 pts
        # - Limit raise (1M-3M): 3+ support, 10-12 pts (invitational)
        # - Game raise (1M-4M): 3+ support with distributional values
        # Only Jacoby super-accepts (1NT-2♦-3♥) require 4+ cards
        if self._is_raise(bid, auction, features):
            # Check for Jacoby super-accept specifically (requires 4+ cards)
            if len(auction) >= 4 and auction[0] == '1NT':
                if (auction[2] == '2♦' and bid == '3♥') or (auction[2] == '2♥' and bid == '3♠'):
                    return 4  # Jacoby super-accept needs 4+
            return 3  # All other raises need only 3+ support
=======
        # Raises (showing support): 3+ cards for all raises
        # Exception: Jacoby super-accept (1NT - 2♦ - 3♥) shows 4+ card fit
        if self._is_raise(bid, auction, features):
            # Jacoby super-accept needs 4+ (opener showing extra trump)
            if self._is_jacoby_super_accept(bid, auction):
                return 4
            return 3  # Standard raises (including limit raises) need 3+
>>>>>>> f35afdbb

        # Check for Jacoby transfer completions (2-level)
        # Pattern: 1NT - Pass - 2♦ - Pass - 2♥ (can be doubleton)
        if self._is_jacoby_completion(bid, auction):
            return 2  # Jacoby completion can be doubleton

        # Check for post-Jacoby continuation bids (opener showing support)
        # Pattern: 1NT - 2♦ - 2♥ - 2NT - 3♥ (opener shows 3-card support)
        # Pattern: 1NT - 2♦ - 2♥ - 2NT - 4♥ (opener accepts with fit)
        # Pattern: 1NT - 2♥ - 2♠ - 2NT - 3♠/4♠ (same for spades)
        if self._is_post_jacoby_continuation(bid, auction):
            return 3  # Only need 3-card support (partner has 5+)

        # 1-level bids: 4+ cards (3 for minors in some cases)
        if level == 1:
            return 4

        # 2-level and higher new suits: 5+ cards
        if level >= 2:
            return 5

        return 4  # Default

    def _is_jacoby_completion(self, bid: str, auction: List) -> bool:
        """
        Check if bid is a normal Jacoby transfer completion (2-level).

        Pattern: 1NT - Pass - 2♦ - Pass - 2♥ (completing transfer with 2-3 hearts)
        Pattern: 1NT - Pass - 2♥ - Pass - 2♠ (completing transfer with 2-3 spades)
        """
        if len(auction) < 4:
            return False

        if auction[0] == '1NT':
            # 2♦ transfer, completing with 2♥
            if auction[2] == '2♦' and bid == '2♥':
                return True
            # 2♥ transfer, completing with 2♠
            if auction[2] == '2♥' and bid == '2♠':
                return True

        return False

    def _is_jacoby_super_accept(self, bid: str, auction: List) -> bool:
        """
        Check if bid is a Jacoby super-accept (3-level showing 4+ trump).

        Pattern: 1NT - Pass - 2♦ - Pass - 3♥ (super-accept with 4+ hearts)
        Pattern: 1NT - Pass - 2♥ - Pass - 3♠ (super-accept with 4+ spades)
        """
        if len(auction) < 4:
            return False

        if auction[0] == '1NT':
            # 2♦ transfer, super-accept with 3♥
            if auction[2] == '2♦' and bid == '3♥':
                return True
            # 2♥ transfer, super-accept with 3♠
            if auction[2] == '2♥' and bid == '3♠':
                return True

        return False

    def _is_raise(self, bid: str, auction: List, features: Dict) -> bool:
        """
        Check if this bid is a raise of partner's suit.

        Handles:
<<<<<<< HEAD
        - Direct raises of partner's opening suit (1♥ - 2♥, 1♥ - 3♥, 1♠ - 4♠)
        - Jacoby super-accepts (jump raises after transfer)
        Normal Jacoby completions (2-level) are NOT raises.
=======
        - Direct raises (1♠ - 2♠, 1♠ - 3♠, etc.)
        - Jacoby super-accepts (1NT - 2♦ - 3♥)
        - Opener raises responder (1♣ - 1♠ - 2♠, 1♣ - 1♠ - 3♠)
>>>>>>> f35afdbb
        """
        # Check feature flag first
        if features.get('is_raise'):
            return True

        # Extract bid suit
<<<<<<< HEAD
        if len(bid) < 2 or bid[0] not in '1234567':
            return False
        bid_suit = bid[1:]
        if bid_suit not in ['♣', '♦', '♥', '♠']:
            return False

        # Check for direct raise of partner's opening suit
        # Pattern: Partner opens 1M/1m - I raise to 2M/3M/4M (same suit)
        auction_features = features.get('auction_features', {})
        opener_relationship = auction_features.get('opener_relationship', '')
        opening_bid = auction_features.get('opening_bid', '')

        if opener_relationship == 'Partner' and opening_bid:
            # Partner opened - check if we're raising their suit
            if len(opening_bid) >= 2 and opening_bid[1:] == bid_suit:
                # We're bidding the same suit partner opened
                return True

=======
        if len(bid) < 2 or bid[1] not in '♠♥♦♣':
            return False
        bid_suit = bid[1]

        # Get partner's last bid to check for direct raises
        auction_features = features.get('auction_features', {})
        partner_last_bid = auction_features.get('partner_last_bid')
        opening_bid = auction_features.get('opening_bid')
        opener_relationship = auction_features.get('opener_relationship')

        # Check if raising partner's suit
        if partner_last_bid and len(partner_last_bid) >= 2:
            partner_suit = partner_last_bid[1] if partner_last_bid[1] in '♠♥♦♣' else None
            if partner_suit and partner_suit == bid_suit:
                return True

        # Check if raising opener's suit (for responder raises)
        if opener_relationship == 'Partner' and opening_bid and len(opening_bid) >= 2:
            opener_suit = opening_bid[1] if opening_bid[1] in '♠♥♦♣' else None
            if opener_suit and opener_suit == bid_suit:
                return True

        # Check if opener is raising responder's suit
        if opener_relationship == 'Me':
            # Find responder's (partner's) first bid
            partner_bids = auction_features.get('partner_bids', [])
            for pb in partner_bids:
                if pb != 'Pass' and len(pb) >= 2 and pb[1] in '♠♥♦♣':
                    if pb[1] == bid_suit:
                        return True
                    break

>>>>>>> f35afdbb
        # Detect Jacoby super-accept sequences (3-level jump = raise)
        # Pattern: 1NT - Pass - 2♦ - Pass - 3♥ (super-accept showing 4+ hearts)
        # Pattern: 1NT - Pass - 2♥ - Pass - 3♠ (super-accept showing 4+ spades)
        # IMPORTANT: Super-accept only happens as the IMMEDIATE response to transfer
        # (auction length 4), not after partner continues (auction length 8+)
        if len(auction) == 4 and auction[0] == '1NT':
            # 2♦ transfer followed by 3♥ super-accept
            if auction[2] == '2♦' and bid == '3♥':
                return True
            # 2♥ transfer followed by 3♠ super-accept
            if auction[2] == '2♥' and bid == '3♠':
                return True

        return False

    def _is_post_jacoby_continuation(self, bid: str, auction: List) -> bool:
        """
        Check if bid is a continuation after Jacoby transfer completion.

        After 1NT - 2♦ - 2♥ - (partner's continuation), opener can bid:
        - 3♥/4♥: Showing 3+ card support (partner has 5+ hearts)
        - 3NT: Preferring NT (only 2 hearts)

        After 1NT - 2♥ - 2♠ - (partner's continuation), opener can bid:
        - 3♠/4♠: Showing 3+ card support (partner has 5+ spades)
        - 3NT: Preferring NT (only 2 spades)

        This allows 3-card support since partner has already shown 5+ in the major.
        """
        # Need at least 8 bids to be in this position:
        # 1NT - X - 2♦ - X - 2♥ - X - 2NT/3♥/etc - X - (now bidding)
        # But auction only shows bids made so far, so we need 8 for our 5th bid
        if len(auction) < 8:
            return False

        # Check for heart transfer sequence
        # Pattern: 1NT - 2♦ - 2♥ - (partner continues) - (our bid)
        # Positions: 0    2    4     6                   8 (our current bid)
        # But we're checking against auction which doesn't include our bid yet
        # So we're at position 8, auction has 8 bids
        if auction[0] == '1NT' and auction[2] == '2♦' and auction[4] == '2♥':
            # Partner continued at position 6 (2NT, 3♥, 3NT, 4♥)
            # Now we're bidding hearts
            if bid in ['3♥', '4♥']:
                return True

        # Check for spade transfer sequence
        # Pattern: 1NT - 2♥ - 2♠ - (partner continues) - (our bid)
        if auction[0] == '1NT' and auction[2] == '2♥' and auction[4] == '2♠':
            # Partner continued at position 6 (2NT, 3♠, 3NT, 4♠)
            # Now we're bidding spades
            if bid in ['3♠', '4♠']:
                return True

        return False


class BidLevelAppropriatenessValidator:
    """
    Validates that bid level is appropriate for hand strength.

    Prevents bids like 3-level with 7 HCP or 5-level with 10 HCP.
    """

    def validate(self, bid: str, hand: Hand, features: Dict, auction: List) -> Tuple[bool, Optional[str]]:
        """Check if bid level matches hand strength."""
        # Skip special bids
        if bid in ["Pass", "X", "XX"]:
            return True, None

        level = int(bid[0])
        total_points = hand.total_points

        # Check appropriateness by level
        if level >= 3:
            # 3-level needs 10+ points (unless preemptive)
            if total_points < 10 and not self._is_preemptive(hand, auction):
                return False, f"{level}-level bid with only {total_points} points (need 10+)"

        if level >= 4:
            # 4-level (game) needs 12+ points (unless preemptive)
            if total_points < 12 and not self._is_preemptive(hand, auction):
                return False, f"{level}-level bid with only {total_points} points (need 12+)"

        if level >= 5:
            # 5-level needs 13+ points
            if total_points < 13:
                return False, f"{level}-level bid with only {total_points} points (need 13+)"

        return True, None

    def _is_preemptive(self, hand: Hand, auction: List) -> bool:
        """Check if bid is preemptive (long suit, weak hand)."""
        # Preemptive if 6+ card suit and 6-10 HCP
        max_suit_length = max(hand.suit_lengths.values())
        return max_suit_length >= 6 and 6 <= hand.hcp <= 10


class ValidationError(Exception):
    """Raised when a bid fails validation."""
    pass
<|MERGE_RESOLUTION|>--- conflicted
+++ resolved
@@ -1,516 +1,475 @@
-"""
-Validation Pipeline for Bidding Decisions
-
-Centralized validation that CANNOT be bypassed. All bids must pass through
-this pipeline before being accepted.
-
-Part of ADR-0002: Bidding System Robustness Improvements
-Layer 2: Centralized Validation Pipeline
-"""
-
-import logging
-from typing import Tuple, Optional, Dict, List
-from engine.hand import Hand
-
-logger = logging.getLogger(__name__)
-
-
-class ValidationPipeline:
-    """
-    Composable validation chain for bidding decisions.
-
-    All bids must pass through ALL validators before acceptance.
-    Validators run in order and first failure stops the chain.
-
-    Usage:
-        pipeline = ValidationPipeline()
-        is_valid, error = pipeline.validate(bid, hand, features, auction)
-        if not is_valid:
-            # Reject bid, use fallback
-    """
-
-    def __init__(self):
-        self.validators = [
-            LegalityValidator(),
-            HCPRequirementValidator(),
-            SuitLengthValidator(),
-            BidLevelAppropriatenessValidator(),
-        ]
-        self._enabled = True
-
-    def validate(self, bid: str, hand: Hand, features: Dict, auction: List, metadata: Optional[Dict] = None) -> Tuple[bool, Optional[str]]:
-        """
-        Run all validators on a bid.
-
-        Args:
-            bid: The bid to validate (e.g., "1♠", "3NT", "X")
-            hand: The hand making the bid
-            features: Extracted features from auction
-            auction: List of previous bids
-            metadata: Optional metadata dict with bypass flags:
-                - bypass_suit_length: Skip suit length validation (for artificial bids)
-                - bypass_hcp: Skip HCP validation (for conventional responses)
-
-        Returns:
-            (is_valid, error_message)
-            - is_valid: True if bid passes all validators
-            - error_message: Description of failure, or None if valid
-        """
-        if not self._enabled:
-            return True, None
-
-        # Pass bid is always valid
-        if bid == "Pass":
-            return True, None
-
-        metadata = metadata or {}
-
-        for validator in self.validators:
-            # Check if this validator should be bypassed
-            if isinstance(validator, SuitLengthValidator) and metadata.get('bypass_suit_length'):
-                logger.debug(f"Bypassing SuitLengthValidator for artificial bid: {bid}")
-                continue
-            if isinstance(validator, HCPRequirementValidator) and metadata.get('bypass_hcp'):
-                logger.debug(f"Bypassing HCPRequirementValidator for conventional response: {bid}")
-                continue
-            if isinstance(validator, BidLevelAppropriatenessValidator) and metadata.get('bypass_hcp'):
-                # Also bypass appropriateness check when bypassing HCP (e.g., responding to 2NT)
-                logger.debug(f"Bypassing BidLevelAppropriatenessValidator for response to strong opening: {bid}")
-                continue
-
-            is_valid, error = validator.validate(bid, hand, features, auction)
-            if not is_valid:
-                logger.warning(f"Validation failed for {bid}: {error}")
-                return False, error
-
-        return True, None
-
-    def add_validator(self, validator):
-        """Add custom validator to pipeline."""
-        self.validators.append(validator)
-
-    def disable(self):
-        """Disable validation (for testing only)."""
-        self._enabled = False
-        logger.warning("Validation pipeline DISABLED (should only be for testing)")
-
-    def enable(self):
-        """Enable validation."""
-        self._enabled = True
-
-
-class LegalityValidator:
-    """Validates that bid is legal given auction history."""
-
-    def validate(self, bid: str, hand: Hand, features: Dict, auction: List) -> Tuple[bool, Optional[str]]:
-        """Check if bid is legal (higher than last bid)."""
-        # Special bids are always legal
-        if bid in ["Pass", "X", "XX"]:
-            return True, None
-
-        if not auction:
-            return True, None  # First bid is always legal
-
-        last_bid = auction[-1]
-        if last_bid == "Pass":
-            # Find last non-Pass bid
-            for prev_bid in reversed(auction[:-1]):
-                if prev_bid != "Pass":
-                    last_bid = prev_bid
-                    break
-            else:
-                return True, None  # All passes, any bid is legal
-
-        # If last bid was Pass, X, or XX, find the actual last bid
-        if last_bid in ["Pass", "X", "XX"]:
-            for prev_bid in reversed(auction):
-                if prev_bid not in ["Pass", "X", "XX"]:
-                    last_bid = prev_bid
-                    break
-            else:
-                return True, None  # No previous bid level
-
-        return self._is_higher_bid(bid, last_bid)
-
-    def _is_higher_bid(self, bid: str, last_bid: str) -> Tuple[bool, Optional[str]]:
-        """Check if bid is higher than last_bid."""
-        bid_level = int(bid[0])
-        last_level = int(last_bid[0])
-
-        if bid_level > last_level:
-            return True, None
-
-        if bid_level == last_level:
-            # Same level - check suit ranking
-            suit_rank = {'♣': 1, '♦': 2, '♥': 3, '♠': 4, 'NT': 5}
-            bid_suit = bid[1:]
-            last_suit = last_bid[1:]
-
-            if suit_rank.get(bid_suit, 0) > suit_rank.get(last_suit, 0):
-                return True, None
-
-        return False, f"Bid {bid} not higher than {last_bid}"
-
-
-class HCPRequirementValidator:
-    """
-    Validates HCP requirements for bids according to SAYC.
-
-    This prevents inappropriate bids like competitive doubles with 5 HCP
-    when 8+ HCP is required.
-    """
-
-    # SAYC HCP requirements
-    HCP_REQUIREMENTS = {
-        'competitive_double': 8,      # Competitive/Negative double minimum
-        'overcall_1_level': 8,         # 1-level overcall minimum
-        'overcall_2_level': 10,        # 2-level overcall minimum
-        'new_suit_2_level': 10,        # 2-level new suit minimum
-        '3_level_bid': 10,             # 3-level bid minimum
-        '4_level_bid': 12,             # 4-level (game) bid minimum
-        '5_level_bid': 13,             # 5-level bid minimum
-        '6_level_bid': 16,             # Small slam minimum
-        '7_level_bid': 18,             # Grand slam minimum
-    }
-
-    def validate(self, bid: str, hand: Hand, features: Dict, auction: List) -> Tuple[bool, Optional[str]]:
-        """Check if hand meets HCP requirements for bid."""
-        bid_type = self._classify_bid(bid, features, auction)
-        required_hcp = self.HCP_REQUIREMENTS.get(bid_type, 0)
-
-        # For suit bids, allow total points (HCP + distribution) to count
-        # This is important for hands with long suits (6+) that have playing strength
-        # Example: 8 HCP with 7-card suit = 11 total points, valid for 3-level invitational
-        if len(bid) >= 2 and bid[1] in '♣♦♥♠' and bid[0] in '234567':
-            # Use total points for suit bids at 2-level or higher
-            if hand.total_points >= required_hcp:
-                return True, None
-
-        if hand.hcp < required_hcp:
-            return False, f"Insufficient HCP for {bid_type}: have {hand.hcp}, need {required_hcp}+"
-
-        return True, None
-
-    def _classify_bid(self, bid: str, features: Dict, auction: List) -> str:
-        """Classify bid type for HCP lookup."""
-        # Handle doubles
-        if bid == "X":
-            # Check if competitive/negative double
-            if features.get('competitive_auction'):
-                return 'competitive_double'
-            # Penalty double - no minimum HCP
-            return 'penalty_double'
-
-        # Extract level
-        level = int(bid[0])
-
-        # Check if overcall
-        if features.get('opener') == 'opponent':
-            if level == 1:
-                return 'overcall_1_level'
-            elif level == 2:
-                return 'overcall_2_level'
-
-        # Check if new suit by responder
-        if features.get('opener') == 'partner' and len(auction) >= 2:
-            if level == 2:
-                return 'new_suit_2_level'
-
-        # By level
-        if level == 3:
-            return '3_level_bid'
-        elif level == 4:
-            return '4_level_bid'
-        elif level == 5:
-            return '5_level_bid'
-        elif level == 6:
-            return '6_level_bid'
-        elif level == 7:
-            return '7_level_bid'
-
-        return 'other'
-
-
-class SuitLengthValidator:
-    """Validates minimum suit length requirements."""
-
-    def validate(self, bid: str, hand: Hand, features: Dict, auction: List) -> Tuple[bool, Optional[str]]:
-        """Check if hand has sufficient length in bid suit."""
-        # Skip NT bids and special bids
-        if bid in ["Pass", "X", "XX"] or bid.endswith("NT"):
-            return True, None
-
-        # Extract suit
-        suit = bid[1:]
-        suit_length = hand.suit_lengths.get(suit, 0)
-
-        # Determine minimum length required
-        level = int(bid[0])
-        min_length = self._get_min_length(bid, level, features, auction)
-
-        if suit_length < min_length:
-            return False, f"Bid {suit} with only {suit_length} cards (need {min_length}+)"
-
-        return True, None
-
-    def _get_min_length(self, bid: str, level: int, features: Dict, auction: List) -> int:
-        """Get minimum suit length for bid level."""
-        # Check for raises first (applies at all levels)
-<<<<<<< HEAD
-        # SAYC raises require 3+ card support at all levels:
-        # - Simple raise (1M-2M): 3+ support, 6-10 pts
-        # - Limit raise (1M-3M): 3+ support, 10-12 pts (invitational)
-        # - Game raise (1M-4M): 3+ support with distributional values
-        # Only Jacoby super-accepts (1NT-2♦-3♥) require 4+ cards
-        if self._is_raise(bid, auction, features):
-            # Check for Jacoby super-accept specifically (requires 4+ cards)
-            if len(auction) >= 4 and auction[0] == '1NT':
-                if (auction[2] == '2♦' and bid == '3♥') or (auction[2] == '2♥' and bid == '3♠'):
-                    return 4  # Jacoby super-accept needs 4+
-            return 3  # All other raises need only 3+ support
-=======
-        # Raises (showing support): 3+ cards for all raises
-        # Exception: Jacoby super-accept (1NT - 2♦ - 3♥) shows 4+ card fit
-        if self._is_raise(bid, auction, features):
-            # Jacoby super-accept needs 4+ (opener showing extra trump)
-            if self._is_jacoby_super_accept(bid, auction):
-                return 4
-            return 3  # Standard raises (including limit raises) need 3+
->>>>>>> f35afdbb
-
-        # Check for Jacoby transfer completions (2-level)
-        # Pattern: 1NT - Pass - 2♦ - Pass - 2♥ (can be doubleton)
-        if self._is_jacoby_completion(bid, auction):
-            return 2  # Jacoby completion can be doubleton
-
-        # Check for post-Jacoby continuation bids (opener showing support)
-        # Pattern: 1NT - 2♦ - 2♥ - 2NT - 3♥ (opener shows 3-card support)
-        # Pattern: 1NT - 2♦ - 2♥ - 2NT - 4♥ (opener accepts with fit)
-        # Pattern: 1NT - 2♥ - 2♠ - 2NT - 3♠/4♠ (same for spades)
-        if self._is_post_jacoby_continuation(bid, auction):
-            return 3  # Only need 3-card support (partner has 5+)
-
-        # 1-level bids: 4+ cards (3 for minors in some cases)
-        if level == 1:
-            return 4
-
-        # 2-level and higher new suits: 5+ cards
-        if level >= 2:
-            return 5
-
-        return 4  # Default
-
-    def _is_jacoby_completion(self, bid: str, auction: List) -> bool:
-        """
-        Check if bid is a normal Jacoby transfer completion (2-level).
-
-        Pattern: 1NT - Pass - 2♦ - Pass - 2♥ (completing transfer with 2-3 hearts)
-        Pattern: 1NT - Pass - 2♥ - Pass - 2♠ (completing transfer with 2-3 spades)
-        """
-        if len(auction) < 4:
-            return False
-
-        if auction[0] == '1NT':
-            # 2♦ transfer, completing with 2♥
-            if auction[2] == '2♦' and bid == '2♥':
-                return True
-            # 2♥ transfer, completing with 2♠
-            if auction[2] == '2♥' and bid == '2♠':
-                return True
-
-        return False
-
-    def _is_jacoby_super_accept(self, bid: str, auction: List) -> bool:
-        """
-        Check if bid is a Jacoby super-accept (3-level showing 4+ trump).
-
-        Pattern: 1NT - Pass - 2♦ - Pass - 3♥ (super-accept with 4+ hearts)
-        Pattern: 1NT - Pass - 2♥ - Pass - 3♠ (super-accept with 4+ spades)
-        """
-        if len(auction) < 4:
-            return False
-
-        if auction[0] == '1NT':
-            # 2♦ transfer, super-accept with 3♥
-            if auction[2] == '2♦' and bid == '3♥':
-                return True
-            # 2♥ transfer, super-accept with 3♠
-            if auction[2] == '2♥' and bid == '3♠':
-                return True
-
-        return False
-
-    def _is_raise(self, bid: str, auction: List, features: Dict) -> bool:
-        """
-        Check if this bid is a raise of partner's suit.
-
-        Handles:
-<<<<<<< HEAD
-        - Direct raises of partner's opening suit (1♥ - 2♥, 1♥ - 3♥, 1♠ - 4♠)
-        - Jacoby super-accepts (jump raises after transfer)
-        Normal Jacoby completions (2-level) are NOT raises.
-=======
-        - Direct raises (1♠ - 2♠, 1♠ - 3♠, etc.)
-        - Jacoby super-accepts (1NT - 2♦ - 3♥)
-        - Opener raises responder (1♣ - 1♠ - 2♠, 1♣ - 1♠ - 3♠)
->>>>>>> f35afdbb
-        """
-        # Check feature flag first
-        if features.get('is_raise'):
-            return True
-
-        # Extract bid suit
-<<<<<<< HEAD
-        if len(bid) < 2 or bid[0] not in '1234567':
-            return False
-        bid_suit = bid[1:]
-        if bid_suit not in ['♣', '♦', '♥', '♠']:
-            return False
-
-        # Check for direct raise of partner's opening suit
-        # Pattern: Partner opens 1M/1m - I raise to 2M/3M/4M (same suit)
-        auction_features = features.get('auction_features', {})
-        opener_relationship = auction_features.get('opener_relationship', '')
-        opening_bid = auction_features.get('opening_bid', '')
-
-        if opener_relationship == 'Partner' and opening_bid:
-            # Partner opened - check if we're raising their suit
-            if len(opening_bid) >= 2 and opening_bid[1:] == bid_suit:
-                # We're bidding the same suit partner opened
-                return True
-
-=======
-        if len(bid) < 2 or bid[1] not in '♠♥♦♣':
-            return False
-        bid_suit = bid[1]
-
-        # Get partner's last bid to check for direct raises
-        auction_features = features.get('auction_features', {})
-        partner_last_bid = auction_features.get('partner_last_bid')
-        opening_bid = auction_features.get('opening_bid')
-        opener_relationship = auction_features.get('opener_relationship')
-
-        # Check if raising partner's suit
-        if partner_last_bid and len(partner_last_bid) >= 2:
-            partner_suit = partner_last_bid[1] if partner_last_bid[1] in '♠♥♦♣' else None
-            if partner_suit and partner_suit == bid_suit:
-                return True
-
-        # Check if raising opener's suit (for responder raises)
-        if opener_relationship == 'Partner' and opening_bid and len(opening_bid) >= 2:
-            opener_suit = opening_bid[1] if opening_bid[1] in '♠♥♦♣' else None
-            if opener_suit and opener_suit == bid_suit:
-                return True
-
-        # Check if opener is raising responder's suit
-        if opener_relationship == 'Me':
-            # Find responder's (partner's) first bid
-            partner_bids = auction_features.get('partner_bids', [])
-            for pb in partner_bids:
-                if pb != 'Pass' and len(pb) >= 2 and pb[1] in '♠♥♦♣':
-                    if pb[1] == bid_suit:
-                        return True
-                    break
-
->>>>>>> f35afdbb
-        # Detect Jacoby super-accept sequences (3-level jump = raise)
-        # Pattern: 1NT - Pass - 2♦ - Pass - 3♥ (super-accept showing 4+ hearts)
-        # Pattern: 1NT - Pass - 2♥ - Pass - 3♠ (super-accept showing 4+ spades)
-        # IMPORTANT: Super-accept only happens as the IMMEDIATE response to transfer
-        # (auction length 4), not after partner continues (auction length 8+)
-        if len(auction) == 4 and auction[0] == '1NT':
-            # 2♦ transfer followed by 3♥ super-accept
-            if auction[2] == '2♦' and bid == '3♥':
-                return True
-            # 2♥ transfer followed by 3♠ super-accept
-            if auction[2] == '2♥' and bid == '3♠':
-                return True
-
-        return False
-
-    def _is_post_jacoby_continuation(self, bid: str, auction: List) -> bool:
-        """
-        Check if bid is a continuation after Jacoby transfer completion.
-
-        After 1NT - 2♦ - 2♥ - (partner's continuation), opener can bid:
-        - 3♥/4♥: Showing 3+ card support (partner has 5+ hearts)
-        - 3NT: Preferring NT (only 2 hearts)
-
-        After 1NT - 2♥ - 2♠ - (partner's continuation), opener can bid:
-        - 3♠/4♠: Showing 3+ card support (partner has 5+ spades)
-        - 3NT: Preferring NT (only 2 spades)
-
-        This allows 3-card support since partner has already shown 5+ in the major.
-        """
-        # Need at least 8 bids to be in this position:
-        # 1NT - X - 2♦ - X - 2♥ - X - 2NT/3♥/etc - X - (now bidding)
-        # But auction only shows bids made so far, so we need 8 for our 5th bid
-        if len(auction) < 8:
-            return False
-
-        # Check for heart transfer sequence
-        # Pattern: 1NT - 2♦ - 2♥ - (partner continues) - (our bid)
-        # Positions: 0    2    4     6                   8 (our current bid)
-        # But we're checking against auction which doesn't include our bid yet
-        # So we're at position 8, auction has 8 bids
-        if auction[0] == '1NT' and auction[2] == '2♦' and auction[4] == '2♥':
-            # Partner continued at position 6 (2NT, 3♥, 3NT, 4♥)
-            # Now we're bidding hearts
-            if bid in ['3♥', '4♥']:
-                return True
-
-        # Check for spade transfer sequence
-        # Pattern: 1NT - 2♥ - 2♠ - (partner continues) - (our bid)
-        if auction[0] == '1NT' and auction[2] == '2♥' and auction[4] == '2♠':
-            # Partner continued at position 6 (2NT, 3♠, 3NT, 4♠)
-            # Now we're bidding spades
-            if bid in ['3♠', '4♠']:
-                return True
-
-        return False
-
-
-class BidLevelAppropriatenessValidator:
-    """
-    Validates that bid level is appropriate for hand strength.
-
-    Prevents bids like 3-level with 7 HCP or 5-level with 10 HCP.
-    """
-
-    def validate(self, bid: str, hand: Hand, features: Dict, auction: List) -> Tuple[bool, Optional[str]]:
-        """Check if bid level matches hand strength."""
-        # Skip special bids
-        if bid in ["Pass", "X", "XX"]:
-            return True, None
-
-        level = int(bid[0])
-        total_points = hand.total_points
-
-        # Check appropriateness by level
-        if level >= 3:
-            # 3-level needs 10+ points (unless preemptive)
-            if total_points < 10 and not self._is_preemptive(hand, auction):
-                return False, f"{level}-level bid with only {total_points} points (need 10+)"
-
-        if level >= 4:
-            # 4-level (game) needs 12+ points (unless preemptive)
-            if total_points < 12 and not self._is_preemptive(hand, auction):
-                return False, f"{level}-level bid with only {total_points} points (need 12+)"
-
-        if level >= 5:
-            # 5-level needs 13+ points
-            if total_points < 13:
-                return False, f"{level}-level bid with only {total_points} points (need 13+)"
-
-        return True, None
-
-    def _is_preemptive(self, hand: Hand, auction: List) -> bool:
-        """Check if bid is preemptive (long suit, weak hand)."""
-        # Preemptive if 6+ card suit and 6-10 HCP
-        max_suit_length = max(hand.suit_lengths.values())
-        return max_suit_length >= 6 and 6 <= hand.hcp <= 10
-
-
-class ValidationError(Exception):
-    """Raised when a bid fails validation."""
-    pass
+"""
+Validation Pipeline for Bidding Decisions
+
+Centralized validation that CANNOT be bypassed. All bids must pass through
+this pipeline before being accepted.
+
+Part of ADR-0002: Bidding System Robustness Improvements
+Layer 2: Centralized Validation Pipeline
+"""
+
+import logging
+from typing import Tuple, Optional, Dict, List
+from engine.hand import Hand
+
+logger = logging.getLogger(__name__)
+
+
+class ValidationPipeline:
+    """
+    Composable validation chain for bidding decisions.
+
+    All bids must pass through ALL validators before acceptance.
+    Validators run in order and first failure stops the chain.
+
+    Usage:
+        pipeline = ValidationPipeline()
+        is_valid, error = pipeline.validate(bid, hand, features, auction)
+        if not is_valid:
+            # Reject bid, use fallback
+    """
+
+    def __init__(self):
+        self.validators = [
+            LegalityValidator(),
+            HCPRequirementValidator(),
+            SuitLengthValidator(),
+            BidLevelAppropriatenessValidator(),
+        ]
+        self._enabled = True
+
+    def validate(self, bid: str, hand: Hand, features: Dict, auction: List, metadata: Optional[Dict] = None) -> Tuple[bool, Optional[str]]:
+        """
+        Run all validators on a bid.
+
+        Args:
+            bid: The bid to validate (e.g., "1♠", "3NT", "X")
+            hand: The hand making the bid
+            features: Extracted features from auction
+            auction: List of previous bids
+            metadata: Optional metadata dict with bypass flags:
+                - bypass_suit_length: Skip suit length validation (for artificial bids)
+                - bypass_hcp: Skip HCP validation (for conventional responses)
+
+        Returns:
+            (is_valid, error_message)
+            - is_valid: True if bid passes all validators
+            - error_message: Description of failure, or None if valid
+        """
+        if not self._enabled:
+            return True, None
+
+        # Pass bid is always valid
+        if bid == "Pass":
+            return True, None
+
+        metadata = metadata or {}
+
+        for validator in self.validators:
+            # Check if this validator should be bypassed
+            if isinstance(validator, SuitLengthValidator) and metadata.get('bypass_suit_length'):
+                logger.debug(f"Bypassing SuitLengthValidator for artificial bid: {bid}")
+                continue
+            if isinstance(validator, HCPRequirementValidator) and metadata.get('bypass_hcp'):
+                logger.debug(f"Bypassing HCPRequirementValidator for conventional response: {bid}")
+                continue
+            if isinstance(validator, BidLevelAppropriatenessValidator) and metadata.get('bypass_hcp'):
+                # Also bypass appropriateness check when bypassing HCP (e.g., responding to 2NT)
+                logger.debug(f"Bypassing BidLevelAppropriatenessValidator for response to strong opening: {bid}")
+                continue
+
+            is_valid, error = validator.validate(bid, hand, features, auction)
+            if not is_valid:
+                logger.warning(f"Validation failed for {bid}: {error}")
+                return False, error
+
+        return True, None
+
+    def add_validator(self, validator):
+        """Add custom validator to pipeline."""
+        self.validators.append(validator)
+
+    def disable(self):
+        """Disable validation (for testing only)."""
+        self._enabled = False
+        logger.warning("Validation pipeline DISABLED (should only be for testing)")
+
+    def enable(self):
+        """Enable validation."""
+        self._enabled = True
+
+
+class LegalityValidator:
+    """Validates that bid is legal given auction history."""
+
+    def validate(self, bid: str, hand: Hand, features: Dict, auction: List) -> Tuple[bool, Optional[str]]:
+        """Check if bid is legal (higher than last bid)."""
+        # Special bids are always legal
+        if bid in ["Pass", "X", "XX"]:
+            return True, None
+
+        if not auction:
+            return True, None  # First bid is always legal
+
+        last_bid = auction[-1]
+        if last_bid == "Pass":
+            # Find last non-Pass bid
+            for prev_bid in reversed(auction[:-1]):
+                if prev_bid != "Pass":
+                    last_bid = prev_bid
+                    break
+            else:
+                return True, None  # All passes, any bid is legal
+
+        # If last bid was Pass, X, or XX, find the actual last bid
+        if last_bid in ["Pass", "X", "XX"]:
+            for prev_bid in reversed(auction):
+                if prev_bid not in ["Pass", "X", "XX"]:
+                    last_bid = prev_bid
+                    break
+            else:
+                return True, None  # No previous bid level
+
+        return self._is_higher_bid(bid, last_bid)
+
+    def _is_higher_bid(self, bid: str, last_bid: str) -> Tuple[bool, Optional[str]]:
+        """Check if bid is higher than last_bid."""
+        bid_level = int(bid[0])
+        last_level = int(last_bid[0])
+
+        if bid_level > last_level:
+            return True, None
+
+        if bid_level == last_level:
+            # Same level - check suit ranking
+            suit_rank = {'♣': 1, '♦': 2, '♥': 3, '♠': 4, 'NT': 5}
+            bid_suit = bid[1:]
+            last_suit = last_bid[1:]
+
+            if suit_rank.get(bid_suit, 0) > suit_rank.get(last_suit, 0):
+                return True, None
+
+        return False, f"Bid {bid} not higher than {last_bid}"
+
+
+class HCPRequirementValidator:
+    """
+    Validates HCP requirements for bids according to SAYC.
+
+    This prevents inappropriate bids like competitive doubles with 5 HCP
+    when 8+ HCP is required.
+    """
+
+    # SAYC HCP requirements
+    HCP_REQUIREMENTS = {
+        'competitive_double': 8,      # Competitive/Negative double minimum
+        'overcall_1_level': 8,         # 1-level overcall minimum
+        'overcall_2_level': 10,        # 2-level overcall minimum
+        'new_suit_2_level': 10,        # 2-level new suit minimum
+        '3_level_bid': 10,             # 3-level bid minimum
+        '4_level_bid': 12,             # 4-level (game) bid minimum
+        '5_level_bid': 13,             # 5-level bid minimum
+        '6_level_bid': 16,             # Small slam minimum
+        '7_level_bid': 18,             # Grand slam minimum
+    }
+
+    def validate(self, bid: str, hand: Hand, features: Dict, auction: List) -> Tuple[bool, Optional[str]]:
+        """Check if hand meets HCP requirements for bid."""
+        bid_type = self._classify_bid(bid, features, auction)
+        required_hcp = self.HCP_REQUIREMENTS.get(bid_type, 0)
+
+        # For suit bids, allow total points (HCP + distribution) to count
+        # This is important for hands with long suits (6+) that have playing strength
+        # Example: 8 HCP with 7-card suit = 11 total points, valid for 3-level invitational
+        if len(bid) >= 2 and bid[1] in '♣♦♥♠' and bid[0] in '234567':
+            # Use total points for suit bids at 2-level or higher
+            if hand.total_points >= required_hcp:
+                return True, None
+
+        if hand.hcp < required_hcp:
+            return False, f"Insufficient HCP for {bid_type}: have {hand.hcp}, need {required_hcp}+"
+
+        return True, None
+
+    def _classify_bid(self, bid: str, features: Dict, auction: List) -> str:
+        """Classify bid type for HCP lookup."""
+        # Handle doubles
+        if bid == "X":
+            # Check if competitive/negative double
+            if features.get('competitive_auction'):
+                return 'competitive_double'
+            # Penalty double - no minimum HCP
+            return 'penalty_double'
+
+        # Extract level
+        level = int(bid[0])
+
+        # Check if overcall
+        if features.get('opener') == 'opponent':
+            if level == 1:
+                return 'overcall_1_level'
+            elif level == 2:
+                return 'overcall_2_level'
+
+        # Check if new suit by responder
+        if features.get('opener') == 'partner' and len(auction) >= 2:
+            if level == 2:
+                return 'new_suit_2_level'
+
+        # By level
+        if level == 3:
+            return '3_level_bid'
+        elif level == 4:
+            return '4_level_bid'
+        elif level == 5:
+            return '5_level_bid'
+        elif level == 6:
+            return '6_level_bid'
+        elif level == 7:
+            return '7_level_bid'
+
+        return 'other'
+
+
+class SuitLengthValidator:
+    """Validates minimum suit length requirements."""
+
+    def validate(self, bid: str, hand: Hand, features: Dict, auction: List) -> Tuple[bool, Optional[str]]:
+        """Check if hand has sufficient length in bid suit."""
+        # Skip NT bids and special bids
+        if bid in ["Pass", "X", "XX"] or bid.endswith("NT"):
+            return True, None
+
+        # Extract suit
+        suit = bid[1:]
+        suit_length = hand.suit_lengths.get(suit, 0)
+
+        # Determine minimum length required
+        level = int(bid[0])
+        min_length = self._get_min_length(bid, level, features, auction)
+
+        if suit_length < min_length:
+            return False, f"Bid {suit} with only {suit_length} cards (need {min_length}+)"
+
+        return True, None
+
+    def _get_min_length(self, bid: str, level: int, features: Dict, auction: List) -> int:
+        """Get minimum suit length for bid level."""
+        # Check for raises first (applies at all levels)
+        # Raises (showing support): 3+ cards for all raises
+        # Exception: Jacoby super-accept (1NT - 2♦ - 3♥) shows 4+ card fit
+        if self._is_raise(bid, auction, features):
+            # Jacoby super-accept needs 4+ (opener showing extra trump)
+            if self._is_jacoby_super_accept(bid, auction):
+                return 4
+            return 3  # Standard raises (including limit raises) need 3+
+
+        # Check for Jacoby transfer completions (2-level)
+        # Pattern: 1NT - Pass - 2♦ - Pass - 2♥ (can be doubleton)
+        if self._is_jacoby_completion(bid, auction):
+            return 2  # Jacoby completion can be doubleton
+
+        # Check for post-Jacoby continuation bids (opener showing support)
+        # Pattern: 1NT - 2♦ - 2♥ - 2NT - 3♥ (opener shows 3-card support)
+        # Pattern: 1NT - 2♦ - 2♥ - 2NT - 4♥ (opener accepts with fit)
+        # Pattern: 1NT - 2♥ - 2♠ - 2NT - 3♠/4♠ (same for spades)
+        if self._is_post_jacoby_continuation(bid, auction):
+            return 3  # Only need 3-card support (partner has 5+)
+
+        # 1-level bids: 4+ cards (3 for minors in some cases)
+        if level == 1:
+            return 4
+
+        # 2-level and higher new suits: 5+ cards
+        if level >= 2:
+            return 5
+
+        return 4  # Default
+
+    def _is_jacoby_completion(self, bid: str, auction: List) -> bool:
+        """
+        Check if bid is a normal Jacoby transfer completion (2-level).
+
+        Pattern: 1NT - Pass - 2♦ - Pass - 2♥ (completing transfer with 2-3 hearts)
+        Pattern: 1NT - Pass - 2♥ - Pass - 2♠ (completing transfer with 2-3 spades)
+        """
+        if len(auction) < 4:
+            return False
+
+        if auction[0] == '1NT':
+            # 2♦ transfer, completing with 2♥
+            if auction[2] == '2♦' and bid == '2♥':
+                return True
+            # 2♥ transfer, completing with 2♠
+            if auction[2] == '2♥' and bid == '2♠':
+                return True
+
+        return False
+
+    def _is_jacoby_super_accept(self, bid: str, auction: List) -> bool:
+        """
+        Check if bid is a Jacoby super-accept (3-level showing 4+ trump).
+
+        Pattern: 1NT - Pass - 2♦ - Pass - 3♥ (super-accept with 4+ hearts)
+        Pattern: 1NT - Pass - 2♥ - Pass - 3♠ (super-accept with 4+ spades)
+        """
+        if len(auction) < 4:
+            return False
+
+        if auction[0] == '1NT':
+            # 2♦ transfer, super-accept with 3♥
+            if auction[2] == '2♦' and bid == '3♥':
+                return True
+            # 2♥ transfer, super-accept with 3♠
+            if auction[2] == '2♥' and bid == '3♠':
+                return True
+
+        return False
+
+    def _is_raise(self, bid: str, auction: List, features: Dict) -> bool:
+        """
+        Check if this bid is a raise of partner's suit.
+
+        Handles:
+        - Direct raises (1♠ - 2♠, 1♠ - 3♠, etc.)
+        - Jacoby super-accepts (1NT - 2♦ - 3♥)
+        - Opener raises responder (1♣ - 1♠ - 2♠, 1♣ - 1♠ - 3♠)
+        """
+        # Check feature flag first
+        if features.get('is_raise'):
+            return True
+
+        # Extract bid suit
+        if len(bid) < 2 or bid[1] not in '♠♥♦♣':
+            return False
+        bid_suit = bid[1]
+
+        # Get partner's last bid to check for direct raises
+        auction_features = features.get('auction_features', {})
+        partner_last_bid = auction_features.get('partner_last_bid')
+        opening_bid = auction_features.get('opening_bid')
+        opener_relationship = auction_features.get('opener_relationship')
+
+        # Check if raising partner's suit
+        if partner_last_bid and len(partner_last_bid) >= 2:
+            partner_suit = partner_last_bid[1] if partner_last_bid[1] in '♠♥♦♣' else None
+            if partner_suit and partner_suit == bid_suit:
+                return True
+
+        # Check if raising opener's suit (for responder raises)
+        if opener_relationship == 'Partner' and opening_bid and len(opening_bid) >= 2:
+            opener_suit = opening_bid[1] if opening_bid[1] in '♠♥♦♣' else None
+            if opener_suit and opener_suit == bid_suit:
+                return True
+
+        # Check if opener is raising responder's suit
+        if opener_relationship == 'Me':
+            # Find responder's (partner's) first bid
+            partner_bids = auction_features.get('partner_bids', [])
+            for pb in partner_bids:
+                if pb != 'Pass' and len(pb) >= 2 and pb[1] in '♠♥♦♣':
+                    if pb[1] == bid_suit:
+                        return True
+                    break
+
+        # Detect Jacoby super-accept sequences (3-level jump = raise)
+        # Pattern: 1NT - Pass - 2♦ - Pass - 3♥ (super-accept showing 4+ hearts)
+        # Pattern: 1NT - Pass - 2♥ - Pass - 3♠ (super-accept showing 4+ spades)
+        # IMPORTANT: Super-accept only happens as the IMMEDIATE response to transfer
+        # (auction length 4), not after partner continues (auction length 8+)
+        if len(auction) == 4 and auction[0] == '1NT':
+            # 2♦ transfer followed by 3♥ super-accept
+            if auction[2] == '2♦' and bid == '3♥':
+                return True
+            # 2♥ transfer followed by 3♠ super-accept
+            if auction[2] == '2♥' and bid == '3♠':
+                return True
+
+        return False
+
+    def _is_post_jacoby_continuation(self, bid: str, auction: List) -> bool:
+        """
+        Check if bid is a continuation after Jacoby transfer completion.
+
+        After 1NT - 2♦ - 2♥ - (partner's continuation), opener can bid:
+        - 3♥/4♥: Showing 3+ card support (partner has 5+ hearts)
+        - 3NT: Preferring NT (only 2 hearts)
+
+        After 1NT - 2♥ - 2♠ - (partner's continuation), opener can bid:
+        - 3♠/4♠: Showing 3+ card support (partner has 5+ spades)
+        - 3NT: Preferring NT (only 2 spades)
+
+        This allows 3-card support since partner has already shown 5+ in the major.
+        """
+        # Need at least 8 bids to be in this position:
+        # 1NT - X - 2♦ - X - 2♥ - X - 2NT/3♥/etc - X - (now bidding)
+        # But auction only shows bids made so far, so we need 8 for our 5th bid
+        if len(auction) < 8:
+            return False
+
+        # Check for heart transfer sequence
+        # Pattern: 1NT - 2♦ - 2♥ - (partner continues) - (our bid)
+        # Positions: 0    2    4     6                   8 (our current bid)
+        # But we're checking against auction which doesn't include our bid yet
+        # So we're at position 8, auction has 8 bids
+        if auction[0] == '1NT' and auction[2] == '2♦' and auction[4] == '2♥':
+            # Partner continued at position 6 (2NT, 3♥, 3NT, 4♥)
+            # Now we're bidding hearts
+            if bid in ['3♥', '4♥']:
+                return True
+
+        # Check for spade transfer sequence
+        # Pattern: 1NT - 2♥ - 2♠ - (partner continues) - (our bid)
+        if auction[0] == '1NT' and auction[2] == '2♥' and auction[4] == '2♠':
+            # Partner continued at position 6 (2NT, 3♠, 3NT, 4♠)
+            # Now we're bidding spades
+            if bid in ['3♠', '4♠']:
+                return True
+
+        return False
+
+
+class BidLevelAppropriatenessValidator:
+    """
+    Validates that bid level is appropriate for hand strength.
+
+    Prevents bids like 3-level with 7 HCP or 5-level with 10 HCP.
+    """
+
+    def validate(self, bid: str, hand: Hand, features: Dict, auction: List) -> Tuple[bool, Optional[str]]:
+        """Check if bid level matches hand strength."""
+        # Skip special bids
+        if bid in ["Pass", "X", "XX"]:
+            return True, None
+
+        level = int(bid[0])
+        total_points = hand.total_points
+
+        # Check appropriateness by level
+        if level >= 3:
+            # 3-level needs 10+ points (unless preemptive)
+            if total_points < 10 and not self._is_preemptive(hand, auction):
+                return False, f"{level}-level bid with only {total_points} points (need 10+)"
+
+        if level >= 4:
+            # 4-level (game) needs 12+ points (unless preemptive)
+            if total_points < 12 and not self._is_preemptive(hand, auction):
+                return False, f"{level}-level bid with only {total_points} points (need 12+)"
+
+        if level >= 5:
+            # 5-level needs 13+ points
+            if total_points < 13:
+                return False, f"{level}-level bid with only {total_points} points (need 13+)"
+
+        return True, None
+
+    def _is_preemptive(self, hand: Hand, auction: List) -> bool:
+        """Check if bid is preemptive (long suit, weak hand)."""
+        # Preemptive if 6+ card suit and 6-10 HCP
+        max_suit_length = max(hand.suit_lengths.values())
+        return max_suit_length >= 6 and 6 <= hand.hcp <= 10
+
+
+class ValidationError(Exception):
+    """Raised when a bid fails validation."""
+    pass