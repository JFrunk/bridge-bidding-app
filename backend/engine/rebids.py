from engine.hand import Hand
from engine.ai.conventions.base_convention import ConventionModule
from engine.bidding_validation import BidValidator, get_next_legal_bid
from typing import Optional, Tuple, Dict

class RebidModule(ConventionModule):
    """
    Playbook for the opener's second bid (rebid).
    """

    # Suit ranking for reverse bid detection (higher number = higher ranking)
    SUIT_RANK = {'♣': 1, '♦': 2, '♥': 3, '♠': 4}

    def _is_reverse_bid(self, opening_bid: str, rebid_suit: str) -> bool:
        """
        Check if rebidding a new suit would be a reverse (forcing, showing 17+ HCP).

        A reverse occurs when:
        1. Opener bids a new suit at the 2-level
        2. The new suit ranks HIGHER than the opening suit

        Examples:
        - 1♦ - 1♠ - 2♥: REVERSE (hearts > diamonds)
        - 1♥ - 1♠ - 2♦: NOT reverse (diamonds < hearts)
        - 1♣ - 1♥ - 2♦: NOT reverse (diamonds > clubs but not forcing in standard)
        """
        if not opening_bid or len(opening_bid) < 2:
            return False

        opening_suit = opening_bid[1]

        # Only applies to 1-level openings
        if opening_bid[0] != '1':
            return False

        # Rebid suit must rank higher than opening suit
        return self.SUIT_RANK.get(rebid_suit, 0) > self.SUIT_RANK.get(opening_suit, 0)

    def evaluate(self, hand: Hand, features: Dict):
        """Main entry point for all opener rebid actions with bid validation.

        Returns:
            Tuple of (bid, explanation) or (bid, explanation, metadata)
        """
        auction_history = features['auction_history']

        # Get the raw rebid suggestion
        result = self._evaluate_rebid(hand, features)

        if not result:
            return ("Pass", "No rebid found.")

<<<<<<< HEAD
        # Handle both 2-tuple and 3-tuple returns
=======
        # Handle both 2-tuple (bid, explanation) and 3-tuple (bid, explanation, metadata)
>>>>>>> 588975ba
        if len(result) == 3:
            bid, explanation, metadata = result
        else:
            bid, explanation = result
            metadata = None

        # Always pass Pass bids through
        if bid == "Pass":
            return result

        # Validate the bid is legal
        if BidValidator.is_legal_bid(bid, auction_history):
            # Return with metadata if present
            if metadata:
                return (bid, explanation, metadata)
            return (bid, explanation)

        # Bid is illegal - try to find next legal bid of same strain
        next_legal = get_next_legal_bid(bid, auction_history)
        if next_legal:
            # SANITY CHECK: If adjustment is more than 2 levels, something is wrong
            # This prevents runaway bid escalation (e.g., 2♣→7♣)
            try:
                original_level = int(bid[0])
                adjusted_level = int(next_legal[0])

                if adjusted_level - original_level > 2:
                    # The suggested bid is way off - pass instead of making unreasonable bid
                    return ("Pass", f"Cannot make reasonable bid at current auction level (suggested {bid}, would need {next_legal}).")
            except (ValueError, IndexError):
                # Not a level bid (e.g., Pass, X, XX) - allow adjustment
                pass

            adjusted_explanation = f"{explanation} [Adjusted from {bid} to {next_legal} for legality]"
            if metadata:
                return (next_legal, adjusted_explanation, metadata)
            return (next_legal, adjusted_explanation)

        # No legal bid possible - pass
        return None

    def _evaluate_rebid(self, hand: Hand, features: Dict) -> Optional[Tuple[str, str]]:
        """Internal method that calculates rebid without validation."""
        auction_history = features['auction_history']
        partner_response = features['auction_features']['partner_last_bid']
        my_opening_bid = features['auction_features']['opening_bid']

        if not partner_response or not my_opening_bid:
            return ("Pass", "Cannot determine auction context for rebid.")

        # Check if I previously bid 1NT and partner is now inviting
        # Extract my previous bids (excluding Pass, X, XX)
        my_position = features['positions'][features['my_index']]
        my_previous_bids = [bid for i, bid in enumerate(auction_history)
                            if features['positions'][i % 4] == my_position
                            and bid not in ['Pass', 'X', 'XX']]

        # SPECIAL CASE: After 1NT opening and Jacoby transfer completion
        # Pattern: 1NT - 2♦ - 2♥ - 2NT (partner invites game)
        # Pattern: 1NT - 2♥ - 2♠ - 2NT (partner invites game)
        if my_opening_bid == '1NT' and len(my_previous_bids) >= 2:
            result = self._handle_post_jacoby_opener_rebid(hand, my_previous_bids, partner_response, auction_history)
            if result:
                return result

        # If I already rebid 1NT, handle partner's follow-up bid
        if '1NT' in my_previous_bids and len(my_previous_bids) >= 2:
            # I already rebid 1NT (showing 12-14 HCP), now partner has bid again
            # Partner's new bid is likely invitational or forcing

            # If partner bid 2NT, they're inviting game with 11-12 HCP
            if partner_response == '2NT':
                # Use AuctionContext for smarter game decision
                auction_context = features.get('auction_context')
                should_accept = False

                if auction_context is not None:
                    combined_mid = auction_context.ranges.combined_midpoint
                    # 2NT invitation shows 11-12, opener rebid 1NT shows 12-14
                    # Combined should be ~24-25, need 25 for 3NT
                    if combined_mid >= 24:
                        should_accept = True
                    elif combined_mid >= 23 and hand.hcp >= 13:
                        should_accept = True
                else:
                    # Fallback: accept with maximum
                    if hand.hcp >= 13:
                        should_accept = True

                if should_accept:
                    return ("3NT", f"Accepting invitation with {hand.hcp} HCP after 1NT rebid.")
                else:
                    return ("Pass", f"Declining invitation with minimum ({hand.hcp} HCP).")

            # If partner bid a new suit at the 2-level, it's invitational
            # In SAYC after 1NT rebid, 2-level suit bids show 5+ card suit and invitational values
            if partner_response and partner_response[0] == '2' and len(partner_response) == 2:
                partner_suit = partner_response[1]

                # Accept invitation with maximum (13-14 HCP)
                if hand.hcp >= 13:
                    # After 1NT rebid, prefer 3NT over raising partner's suit
                    # Only raise if we have 4-card support (very strong fit)
                    if hand.suit_lengths.get(partner_suit, 0) >= 4 and partner_suit in ['♥', '♠']:
                        return (f"4{partner_suit}", f"Accepting invitation with {hand.hcp} HCP and 4-card major support.")
                    else:
                        return ("3NT", f"Accepting invitation with maximum ({hand.hcp} HCP).")
                else:
                    # Decline with minimum (12 HCP) - pass (accepting sign-off)
                    return ("Pass", f"Accepting sign-off with minimum ({hand.hcp} HCP).")

            # If partner bid 3NT, pass (partner took control)
            if partner_response == '3NT':
                return ("Pass", "Partner bid game.")

            # If partner raised to 3-level in my original suit or their suit, accept or decline
            if partner_response and partner_response[0] == '3' and len(partner_response) == 2:
                partner_suit = partner_response[1]

                # Partner is inviting game at 3-level
                # Use AuctionContext for smarter game decision
                auction_context = features.get('auction_context')
                should_accept = False

                if auction_context is not None:
                    combined_mid = auction_context.ranges.combined_midpoint
                    # 3-level invitation shows invitational values (10-12)
                    # With fit, be aggressive - need ~25 combined for major game
                    if combined_mid >= 24:
                        should_accept = True
                    elif combined_mid >= 23 and hand.hcp >= 13:
                        should_accept = True
                else:
                    # Fallback: accept with maximum
                    if hand.hcp >= 13:
                        should_accept = True

                if should_accept:
                    if partner_suit in ['♥', '♠']:
                        return (f"4{partner_suit}", f"Accepting 3-level invitation with {hand.hcp} HCP.")
                    else:
                        return ("3NT", f"Accepting 3-level invitation with {hand.hcp} HCP.")
                else:
                    return ("Pass", f"Declining 3-level invitation with minimum ({hand.hcp} HCP).")

        # Check if I previously bid 2NT and partner is now inviting
        # 2NT rebid shows 18-19 HCP (after 1-level opening)
        if '2NT' in my_previous_bids and len(my_previous_bids) >= 2:
            # I already rebid 2NT (showing 18-19 HCP), now partner has bid again
            # Partner's new bid is likely invitational or forcing

            # If partner bid 3NT, pass (partner accepted)
            if partner_response == '3NT':
                return ("Pass", "Partner bid game.")

            # If partner bid a suit at 3-level, they're showing preference or mild slam interest
            if partner_response and partner_response[0] == '3' and len(partner_response) == 2:
                partner_suit = partner_response[1]

                # With maximum 2NT rebid (19 HCP) and fit, accept invitation
                if hand.hcp >= 19:
                    # Bid game with maximum and 3+ card support
                    if hand.suit_lengths.get(partner_suit, 0) >= 3:
                        if partner_suit in ['♥', '♠']:
                            return (f"4{partner_suit}", f"Accepting invitation with maximum ({hand.hcp} HCP) and 3-card support.")
                        else:
                            # Minor suit - prefer 3NT over 5-level
                            return ("3NT", f"Accepting invitation with maximum ({hand.hcp} HCP), preferring 3NT.")
                    else:
                        return ("3NT", f"Accepting invitation with maximum ({hand.hcp} HCP).")
                else:
                    # With minimum 2NT rebid (18 HCP), pass (already showed strength)
                    return ("Pass", f"Partner's preference bid - staying in 3{partner_suit} with minimum ({hand.hcp} HCP).")

            # If partner bid 4NT (quantitative), they're inviting slam
            if partner_response == '4NT':
                if hand.hcp >= 19:
                    return ("6NT", f"Accepting slam invitation with maximum ({hand.hcp} HCP).")
                else:
                    return ("Pass", f"Declining slam invitation with minimum ({hand.hcp} HCP).")

            # If partner bid at 4-level (major suit game or cuebid)
            if partner_response and partner_response[0] == '4' and len(partner_response) == 2:
                partner_suit = partner_response[1]
                if partner_suit in ['♥', '♠']:
                    # Partner bid game in major, pass
                    return ("Pass", "Partner bid game in major.")
                else:
                    # 4♣/4♦ might be cuebid or natural - pass for now
                    return ("Pass", "Accepting partner's 4-level bid.")

        # Check if partner raised our suit at 3-level (invitational)
        # Example: 1♥ - 1♠ - 2♥ - 3♥ (partner invites with 3-card support)
        if len(my_previous_bids) >= 2 and partner_response and partner_response[0] == '3':
            # Check if partner raised our original suit
            my_first_bid = my_previous_bids[0]
            if len(my_first_bid) >= 2 and len(partner_response) >= 2:
                my_suit = my_first_bid[1]
                partner_suit = partner_response[1]

                # Partner raised our suit at 3-level
                if my_suit == partner_suit and my_suit in '♣♦♥♠':
                    # This is invitational (10-12 pts from responder)
                    # Accept with 15+ total points (good shape/extras)
                    if hand.total_points >= 15:
                        if my_suit in ['♥', '♠']:
                            return (f"4{my_suit}", f"Accepting 3-level invitation with extras ({hand.total_points} pts).")
                        else:
                            # Minor suit - consider 3NT
                            if hand.is_balanced and hand.hcp >= 15:
                                return ("3NT", f"Accepting invitation with {hand.hcp} HCP, preferring 3NT.")
                            else:
                                return (f"5{my_suit}", f"Accepting invitation in minor with {hand.total_points} pts.")
                    else:
                        # Decline with minimum (13-14 pts)
                        return ("Pass", f"Declining invitation with minimum ({hand.total_points} pts).")

        # Special handling for Negative Double (X) - FORCING, opener must rebid
        if partner_response == 'X':
            # Partner's negative double shows unbid major(s) and competitive values
            # Opener must bid, prioritizing support for partner's suit(s)

            # Prefer spades at 1-level if we have 3+ cards (economical)
            # Check spades first since it can be bid at 1-level
            # After negative double, 3-card support is sufficient - bypass suit length validation
            if hand.suit_lengths.get('♠', 0) >= 3:
                if hand.total_points <= 15:
                    return ("1♠", "Supporting partner's negative double with 3+ spades.", {'bypass_suit_length': True})
                elif hand.total_points <= 18:
                    return ("2♠", "Jump supporting partner's negative double with 16-18 pts and 3+ spades.", {'bypass_suit_length': True})
                else:
                    return ("3♠", "Strong jump supporting partner's negative double with 19+ pts and 3+ spades.", {'bypass_suit_length': True})

            # Then check hearts (requires 2-level bid)
            if hand.suit_lengths.get('♥', 0) >= 4:
                if hand.total_points <= 15:
                    return ("2♥", "Supporting partner's negative double with 4+ hearts.")
                elif hand.total_points <= 18:
                    return ("3♥", "Jump supporting partner's negative double with 16-18 pts and 4+ hearts.")
                else:
                    return ("4♥", "Strong jump supporting partner's negative double with 19+ pts and 4+ hearts.")

            # No major fit - rebid our suit or bid notrump
            my_suit = my_opening_bid[1:]
            if hand.suit_lengths.get(my_suit, 0) >= 6:
                return (f"2{my_suit}", f"Rebidding 6+ card {my_suit} suit after partner's negative double.")

            if hand.is_balanced and hand.hcp >= 15:
                return ("1NT", "Balanced hand with 15+ HCP after partner's negative double.")

            # Default: rebid our suit at minimum level
            return (f"2{my_suit}", f"Minimum rebid of {my_suit} after partner's negative double.")

        # Logic for rebids after a 2 Club opening
        if my_opening_bid == '2♣':
            if partner_response == '2♦':
                if 22 <= hand.hcp <= 24 and hand.is_balanced:
                    return ("2NT", "Shows a balanced hand with 22-24 HCP.")
                best_suit = max(hand.suit_lengths, key=hand.suit_lengths.get)
                if hand.suit_lengths[best_suit] >= 5:
                    bid_level = '3' if best_suit in ['♣', '♦'] else '2'
                    return (f"{bid_level}{best_suit}", f"Shows a strong hand with a long {best_suit} suit.")
            if partner_response == '2NT':
                best_suit = max(hand.suit_lengths, key=hand.suit_lengths.get)
                if hand.suit_lengths[best_suit] >= 5:
                    return (f"3{best_suit}", f"Showing my long {best_suit} suit.")

        # Logic for rebids after a 1-level opening
        if 13 <= hand.total_points <= 15: # Minimum Hand
            # Check if partner raised our suit
            if partner_response.endswith(my_opening_bid[1:]):
                # Distinguish between simple raise (2-level) and invitational raise (3-level)
                partner_level = int(partner_response[0])
                my_opening_level = int(my_opening_bid[0])

                if partner_level == my_opening_level + 1:  # Simple raise (e.g., 1♠-2♠)
                    # Use AuctionContext to make smarter game decision
                    # Simple raise shows 6-10 pts, combined range is 19-25
                    # With maximum minimum (15) and good shape, consider game
                    auction_context = features.get('auction_context')
                    my_suit = my_opening_bid[1:]

                    # Calculate if game is reasonable based on combined strength
                    should_bid_game = False
                    should_invite = False

                    if auction_context is not None:
                        # Use expert-level range tracking
                        combined_mid = auction_context.ranges.combined_midpoint
                        combined_min = auction_context.ranges.combined_minimum

                        # Major suit game needs ~25 combined points
                        # With fit already established, be aggressive
                        if combined_mid >= 25:
                            should_bid_game = True
                        elif combined_mid >= 23 and hand.total_points >= 14:
                            # Close to game, invite with extras
                            should_invite = True
                    else:
                        # Fallback: Use traditional logic with more aggressive thresholds
                        # Partner shows 6-10, we have 13-15
                        # Combined: 19-25 (midpoint ~22)
                        if hand.total_points >= 15:
                            # Maximum minimum + simple raise = consider game with shape
                            has_long_suit = hand.suit_lengths.get(my_suit, 0) >= 6
                            has_good_suit = hand.suit_hcp.get(my_suit, 0) >= 6  # 2+ honors
                            if has_long_suit or has_good_suit:
                                should_invite = True

                    if should_bid_game and my_suit in ['♥', '♠']:
                        return (f"4{my_suit}", f"Bidding game with maximum minimum ({hand.total_points} pts) and good combined values.")
                    elif should_invite and my_suit in ['♥', '♠']:
                        return (f"3{my_suit}", f"Inviting game with {hand.total_points} pts and good shape (partner can pass or bid 4).")
                    else:
                        return ("Pass", "Minimum hand (13-15 pts), passing partner's simple raise.")

                elif partner_level == my_opening_level + 2:  # Invitational raise (e.g., 1♠-3♠)
                    # Partner is inviting game (10-12 points). Accept with maximum or good shape
                    my_suit = my_opening_bid[1:]

                    # Use AuctionContext for smarter game decision
                    auction_context = features.get('auction_context')
                    should_bid_game = False

                    if auction_context is not None:
                        # Expert-level range tracking
                        combined_mid = auction_context.ranges.combined_midpoint
                        # Invitational raise shows 10-12, opener has 13-15
                        # Combined midpoint should be ~24-25
                        # Be aggressive with fit already established
                        if combined_mid >= 24:
                            should_bid_game = True
                        elif combined_mid >= 23 and hand.total_points >= 14:
                            should_bid_game = True
                    else:
                        # Fallback: Accept invitation if:
                        # 1. Maximum minimum (15 points), OR
                        # 2. Good 6+ card suit, OR
                        # 3. 14+ points with quality suit (2+ honors)
                        has_long_suit = hand.suit_lengths.get(my_suit, 0) >= 6
                        has_quality_suit = hand.suit_hcp.get(my_suit, 0) >= 6  # 2+ honors

                        if hand.total_points >= 15 or has_long_suit or (hand.total_points >= 14 and has_quality_suit):
                            should_bid_game = True

                    if should_bid_game:
                        if my_suit in ['♥', '♠']:
                            return (f"4{my_suit}", f"Accepting invitation to game with {hand.total_points} points and combined values.")
                        else:
                            return ("3NT", f"Accepting invitation to game with {hand.total_points} points.")
                    else:
                        return ("Pass", "Declining invitation with minimum (13 points) and insufficient combined values.")
            if partner_response == "1NT":
                # CRITICAL FIX: 1NT is a SEMI-FORCING response showing 6-10 HCP
                # With minimum opening (12-14 HCP), opener should PASS unless:
                # 1. Hand has 15+ HCP (extras), OR
                # 2. Hand has a strong 6+ card suit worth rebidding
                #
                # SAYC Standard: After 1M - 1NT, opener passes with 12-14 balanced or semi-balanced
                # Only bid with extras or a very strong suit

                # Check if we have a 6+ card suit worth rebidding
                my_suit = my_opening_bid[1:]
                if hand.suit_lengths.get(my_suit, 0) >= 6:
                    # With 6+ card suit, rebid it to show extras or escape 1NT
                    return (f"2{my_suit}", f"Minimum hand (13-15 pts) rebidding a 6+ card suit.")

                # With only 5-card suit and minimum (12-14 HCP), we should PASS
                # 1NT is likely the best contract
                # DO NOT bid a second suit with minimum - this overstates our strength
                return ("Pass", f"Minimum hand ({hand.total_points} pts), accepting 1NT as final contract.")
            if partner_response[0] == '1' and len(partner_response) == 2:
                partner_suit = partner_response[1]
                if hand.suit_lengths.get(partner_suit, 0) >= 4:
                    return (f"2{partner_suit}", f"Minimum hand (13-15 pts) showing 4+ card support.")

                # Check for a second 4+ card suit to bid (non-reverse)
                # Bid lower-ranking suits first to avoid reverses with minimum hands
                my_suit = my_opening_bid[1]
                for suit in ['♣', '♦', '♥', '♠']:
                    if suit != my_suit and suit != partner_suit and hand.suit_lengths.get(suit, 0) >= 4:
                        # Avoid reverse bids (higher-ranking suit at 2-level) with minimum
                        if not self._is_reverse_bid(my_opening_bid, suit):
                            return (f"2{suit}", f"Minimum hand (13-15 pts) showing a second 4+ card {suit} suit.")

                if hand.is_balanced:
                    return ("1NT", "Minimum hand (12-14 HCP), balanced, no fit for partner's suit.")

                # No second suit available without reversing - rebid original suit
                if hand.suit_lengths.get(my_suit, 0) >= 6:
                    return (f"2{my_suit}", f"Minimum hand (13-15 pts) rebidding a 6+ card {my_suit} suit.")

                # With only a 5-card suit and no second suit, rebid it anyway
                return (f"2{my_suit}", f"Minimum hand (13-15 pts) rebidding a 5-card {my_suit} suit.")

        elif 16 <= hand.total_points <= 18: # Medium Hand
            # Partner raised our suit - check if we have a second suit to show first
            if partner_response.endswith(my_opening_bid[1]):
                # With 17+ HCP, check for reverse bid to show a 4-card second suit
                # This is more descriptive than just rebidding the agreed suit
                if hand.hcp >= 17:
                    for suit in ['♠', '♥', '♦', '♣']:  # Check in rank order
                        if suit != my_opening_bid[1] and hand.suit_lengths.get(suit, 0) >= 4:
                            if self._is_reverse_bid(my_opening_bid, suit):
                                metadata = {'bypass_suit_length': True}  # Reverse only needs 4 cards
                                return (f"2{suit}", f"Reverse bid showing 17+ HCP and 4+ {suit} after partner's raise (forcing).", metadata)
                # No reverse available - raise the agreed suit
                return (f"3{my_opening_bid[1]}", "Invitational (16-18 pts), raising partner's simple raise.")
            if partner_response[0] == '1' and len(partner_response) == 2:
                partner_suit = partner_response[1]
                if hand.suit_lengths.get(partner_suit, 0) >= 4:
                    return (f"3{partner_suit}", f"Invitational (16-18 pts) jump raise showing 4+ card support.")

                # Check for reverse bid with 17+ HCP and 4+ card second suit FIRST
                # Reverse shows a strong hand (17+ HCP) and is forcing
                # Reverse bids only require 4+ cards in the second (higher-ranking) suit
                # Priority: Reverse > 2NT (showing distribution is more descriptive)
                if hand.hcp >= 17:
                    for suit in ['♠', '♥', '♦', '♣']:  # Check in rank order
                        if suit != my_opening_bid[1] and hand.suit_lengths.get(suit, 0) >= 4:
                            if self._is_reverse_bid(my_opening_bid, suit):
                                metadata = {'bypass_suit_length': True}  # Reverse only needs 4 cards
                                return (f"2{suit}", f"Reverse bid showing 17+ HCP and 4+ {suit} (forcing).", metadata)

                # Check for 2NT rebid with 18-19 HCP balanced hand (SAYC standard)
                # Only if no reverse available - 2NT shows no second suit to bid
                if hand.is_balanced and 18 <= hand.hcp <= 19:
                    return ("2NT", f"Balanced rebid showing 18-19 HCP (too strong for 1NT opening).")

            # Handle partner's 2-level new suit response (e.g., 1♣ - 2♦)
            # This shows 10+ HCP and 5+ cards, game forcing in 2/1
            if partner_response[0] == '2' and len(partner_response) == 2:
                partner_suit = partner_response[1]

                # With support for partner's suit, raise it
                if hand.suit_lengths.get(partner_suit, 0) >= 4:
                    return (f"3{partner_suit}", f"Medium hand (16-18 pts) supporting partner's 2-level suit.")

                # Check for reverse bid with 17+ HCP
                if hand.hcp >= 17:
                    for suit in ['♠', '♥', '♦', '♣']:  # Check in rank order
                        if suit != my_opening_bid[1] and suit != partner_suit and hand.suit_lengths.get(suit, 0) >= 4:
                            if self._is_reverse_bid(my_opening_bid, suit):
                                metadata = {'bypass_suit_length': True}
                                return (f"2{suit}", f"Reverse bid showing 17+ HCP and 4+ {suit} (forcing).", metadata)

                # With balanced hand, bid 2NT
                if hand.is_balanced:
                    return ("2NT", f"Medium hand (16-18 pts), balanced, after partner's 2-level suit.")

            if hand.suit_lengths.get(my_opening_bid[1], 0) >= 6:
                return (f"3{my_opening_bid[1]}", f"Invitational (16-18 pts) jump rebid of a 6+ card suit.")

            # Fallback 2NT rebid for medium hands without fit
            if hand.is_balanced:
                return ("2NT", "Shows a balanced medium hand (16-17 HCP) with no obvious fit.")
            return ("2NT", "Shows a strong hand (16-18 pts) with no obvious fit.")

        elif hand.total_points >= 19: # Strong Hand
            # Check for slam potential using AuctionContext
            # Expert recommendation: Combined_Points >= 33 AND Fit_Found = slam investigation
            auction_context = features.get('auction_context')
            estimated_combined = 0
            has_fit = False

            if auction_context is not None:
                estimated_combined = auction_context.ranges.combined_midpoint
                has_fit = auction_context.has_fit
            else:
                # Fallback: partner's response shows 6-10 (new suit/raise), 10-12 (jump)
                partner_level = int(partner_response[0]) if partner_response[0].isdigit() else 1
                partner_estimated = 11 if partner_level >= 3 else 8
                estimated_combined = hand.total_points + partner_estimated

            # SLAM AGGREGATION LOGIC (per expert analysis):
            # If Combined_Points >= 33 AND Fit_Found = True THEN Force_Slam_Investigation
            # With 33+ combined and established fit, ask Blackwood directly
            # With 32+ combined, make a slam try first (3-level)
            should_bid_blackwood = estimated_combined >= 33 and has_fit and hand.hcp >= 16
            should_explore_slam = estimated_combined >= 32 and hand.total_points >= 18

            if partner_response.endswith(my_opening_bid[1]):
                partner_suit = my_opening_bid[1]
                if partner_suit in ['♥', '♠']:
                    # Partner raised our suit - fit is established
                    if should_bid_blackwood or (estimated_combined >= 33 and hand.hcp >= 16):
                        # Force slam investigation with Blackwood
                        return ("4NT", f"Blackwood - slam investigation with fit and {estimated_combined} estimated combined points.")
                    elif should_explore_slam:
                        return (f"3{partner_suit}", f"Slam try with {hand.total_points} pts after partner's raise (estimated combined: {estimated_combined}).")
                    return (f"4{partner_suit}", f"Strong hand ({hand.total_points} pts), bidding game after partner's raise.")
            if len(partner_response) == 2:
                partner_suit = partner_response[1]
                if partner_suit in ['♥', '♠'] and hand.suit_lengths.get(partner_suit, 0) >= 4:
                    # We have 4-card support for partner's major - fit is established
                    if should_bid_blackwood or (estimated_combined >= 33 and hand.hcp >= 16):
                        # Force slam investigation with Blackwood
                        return ("4NT", f"Blackwood - slam investigation with {partner_suit} fit and {estimated_combined} estimated combined points.")
                    elif should_explore_slam:
                        return (f"3{partner_suit}", f"Slam try with {partner_suit} fit and {hand.total_points} pts.")
                    return (f"4{partner_suit}", f"Strong hand ({hand.total_points} pts), bidding game with a fit.")

                # Check for reverse bid with 4+ card second suit FIRST
                # With 19+ HCP, reverse shows slam interest
                # Reverse bids only require 4+ cards in the second (higher-ranking) suit
                # Priority: Reverse > 3NT (showing distribution is more descriptive)
                for suit in ['♠', '♥', '♦', '♣']:  # Check in rank order
                    if suit != my_opening_bid[1] and hand.suit_lengths.get(suit, 0) >= 4:
                        if self._is_reverse_bid(my_opening_bid, suit):
                            metadata = {'bypass_suit_length': True}  # Reverse only needs 4 cards
                            return (f"2{suit}", f"Reverse bid showing 19+ HCP and 4+ {suit} (forcing, slam interest).", metadata)

                # Check for 3NT rebid with 19-20 HCP balanced hand (SAYC standard)
                # Only if no reverse available - 3NT shows no second suit to bid
                if hand.is_balanced and 19 <= hand.hcp <= 20:
                    return ("3NT", f"Balanced rebid showing 19-20 HCP, bidding game in No-Trump.")

            # Check if partner's bid is at the 3-level (showing preference, not a raise)
            # This happens after opener's jump rebid when partner returns to their suit
            # With game values (19+ pts) and combined ~25-27 HCP, bid 3NT for game
            if partner_response and len(partner_response) == 2 and partner_response[0] == '3':
                partner_suit = partner_response[1]
                # Partner is showing preference at 3-level (e.g., 3♠ after 1♦-1♠-3♦)
                # This shows 6-9 HCP typically, combined is ~25-28 - game values
                if partner_suit in ['♥', '♠'] and hand.suit_lengths.get(partner_suit, 0) >= 4:
                    # 4-card support for partner's major (8+ total trumps) - bid 4 of the major
                    return (f"4{partner_suit}", f"Game in partner's major with 4+ support and {hand.total_points} pts.")
                else:
                    # Only 3-card support (7 total trumps) or minor - prefer 3NT
                    return ("3NT", f"Game in NT with {hand.hcp} HCP after partner's preference.")

            # Before jumping to 3NT, check if we have a 6-card suit to show
            my_suit = my_opening_bid[1]
            if hand.suit_lengths.get(my_suit, 0) >= 6:
                # Rebid the 6-card suit at the 3-level to show extras and length
                return (f"3{my_suit}", f"Strong hand ({hand.total_points} pts) with a 6+ card {my_suit} suit.")

            # 3NT rebid only if balanced (otherwise prefer showing suits)
            if hand.is_balanced:
                return ("3NT", f"Strong balanced hand ({hand.hcp} HCP), bidding game in No-Trump.")

            # Unbalanced strong hand - prefer showing suit distribution
            return (f"3{my_opening_bid[1]}", f"Strong hand ({hand.total_points} pts) with unbalanced distribution.")

        return ("Pass", "No clear rebid available.")

    def _handle_post_jacoby_opener_rebid(self, hand: Hand, my_previous_bids: list,
                                         partner_response: str, auction_history: list) -> Optional[Tuple[str, str]]:
        """
        Handle opener's rebid after Jacoby transfer and partner's follow-up.

        Sequences handled:
        - 1NT - 2♦ - 2♥ - 2NT: Partner invites game (8-9 HCP with 5M)
        - 1NT - 2♦ - 2♥ - 3♥: Partner invites game (8-9 HCP with 6+M)
        - 1NT - 2♦ - 2♥ - 3NT: Partner bids game (10+ HCP balanced with 5M)
        - 1NT - 2♦ - 2♥ - 4♥: Partner bids game (10+ HCP with 6+M)

        With 1NT opening (15-17 HCP):
        - Minimum (15): Decline invitations
        - Maximum (17): Accept invitations
        - 16: Borderline - accept with good fit
        """
        # Check if this is a Jacoby sequence: 1NT - transfer - completion
        # My bids should be ['1NT', '2♥' or '2♠']
        if len(my_previous_bids) < 2:
            return None

        opening = my_previous_bids[0]
        transfer_completion = my_previous_bids[1]

        if opening != '1NT':
            return None

        # Determine the major suit from transfer completion
        if transfer_completion == '2♥':
            major = '♥'
            major_name = 'hearts'
        elif transfer_completion == '2♠':
            major = '♠'
            major_name = 'spades'
        else:
            return None  # Not a Jacoby completion

        my_major_length = hand.suit_lengths.get(major, 0)
        hcp = hand.hcp

        # Partner bid 2NT = invitational with 8-9 HCP and 5-card major
        if partner_response == '2NT':
            if hcp >= 17:  # Maximum 1NT
                # Accept to 3NT, but partner might have 5-card major
                # If we have 3+ card support, bid 3M to offer choice
                if my_major_length >= 3:
                    return (f"3{major}", f"Accepting invitation with max ({hcp} HCP) and {my_major_length}-card {major_name} support. Partner can choose 3NT or 4{major}.")
                else:
                    return ("3NT", f"Accepting invitation with max ({hcp} HCP). Have only {my_major_length} {major_name}.")
            elif hcp == 16:
                # Borderline - accept with good support
                if my_major_length >= 3:
                    return ("3NT", f"Accepting invitation with {hcp} HCP and {my_major_length}-card fit.")
                else:
                    return ("Pass", f"Declining invitation with {hcp} HCP and no major fit.")
            else:  # 15 HCP minimum
                return ("Pass", f"Declining invitation with minimum ({hcp} HCP).")

        # Partner bid 3M = invitational with 8-9 HCP and 6+ card major
        if partner_response == f'3{major}':
            if hcp >= 17:  # Maximum 1NT
                return (f"4{major}", f"Accepting invitation with max ({hcp} HCP). Partner has 6+ {major_name}.")
            elif hcp == 16:
                # Borderline - accept with any support (partner has 6+)
                return (f"4{major}", f"Accepting invitation with {hcp} HCP. Partner has 6+ {major_name}.")
            else:  # 15 HCP minimum
                return ("Pass", f"Declining invitation with minimum ({hcp} HCP).")

        # Partner bid 3NT = game with 10+ HCP and 5-card major (balanced)
        if partner_response == '3NT':
            # Partner bid game - can pass or correct to 4M with 3+ support
            if my_major_length >= 3:
                return (f"4{major}", f"Correcting to 4{major} with {my_major_length}-card support. Better game than 3NT.")
            else:
                return ("Pass", f"Passing 3NT with only {my_major_length} {major_name}.")

        # Partner bid 4M = game with 10+ HCP and 6+ card major
        if partner_response == f'4{major}':
            return ("Pass", f"Partner bid game in {major_name}. Passing.")

        return None  # Not a recognized pattern

# ADR-0002 Phase 1: Auto-register this module on import
from engine.ai.module_registry import ModuleRegistry
ModuleRegistry.register("openers_rebid", RebidModule())<|MERGE_RESOLUTION|>--- conflicted
+++ resolved
@@ -36,12 +36,8 @@
         # Rebid suit must rank higher than opening suit
         return self.SUIT_RANK.get(rebid_suit, 0) > self.SUIT_RANK.get(opening_suit, 0)
 
-    def evaluate(self, hand: Hand, features: Dict):
-        """Main entry point for all opener rebid actions with bid validation.
-
-        Returns:
-            Tuple of (bid, explanation) or (bid, explanation, metadata)
-        """
+    def evaluate(self, hand: Hand, features: Dict) -> Optional[Tuple[str, str]]:
+        """Main entry point for all opener rebid actions with bid validation."""
         auction_history = features['auction_history']
 
         # Get the raw rebid suggestion
@@ -50,11 +46,7 @@
         if not result:
             return ("Pass", "No rebid found.")
 
-<<<<<<< HEAD
-        # Handle both 2-tuple and 3-tuple returns
-=======
         # Handle both 2-tuple (bid, explanation) and 3-tuple (bid, explanation, metadata)
->>>>>>> 588975ba
         if len(result) == 3:
             bid, explanation, metadata = result
         else:
@@ -67,10 +59,7 @@
 
         # Validate the bid is legal
         if BidValidator.is_legal_bid(bid, auction_history):
-            # Return with metadata if present
-            if metadata:
-                return (bid, explanation, metadata)
-            return (bid, explanation)
+            return result
 
         # Bid is illegal - try to find next legal bid of same strain
         next_legal = get_next_legal_bid(bid, auction_history)
@@ -111,14 +100,6 @@
         my_previous_bids = [bid for i, bid in enumerate(auction_history)
                             if features['positions'][i % 4] == my_position
                             and bid not in ['Pass', 'X', 'XX']]
-
-        # SPECIAL CASE: After 1NT opening and Jacoby transfer completion
-        # Pattern: 1NT - 2♦ - 2♥ - 2NT (partner invites game)
-        # Pattern: 1NT - 2♥ - 2♠ - 2NT (partner invites game)
-        if my_opening_bid == '1NT' and len(my_previous_bids) >= 2:
-            result = self._handle_post_jacoby_opener_rebid(hand, my_previous_bids, partner_response, auction_history)
-            if result:
-                return result
 
         # If I already rebid 1NT, handle partner's follow-up bid
         if '1NT' in my_previous_bids and len(my_previous_bids) >= 2:
@@ -451,59 +432,25 @@
                 return (f"2{my_suit}", f"Minimum hand (13-15 pts) rebidding a 5-card {my_suit} suit.")
 
         elif 16 <= hand.total_points <= 18: # Medium Hand
-            # Partner raised our suit - check if we have a second suit to show first
             if partner_response.endswith(my_opening_bid[1]):
-                # With 17+ HCP, check for reverse bid to show a 4-card second suit
-                # This is more descriptive than just rebidding the agreed suit
+                return (f"3{my_opening_bid[1]}", "Invitational (16-18 pts), raising partner's simple raise.")
+            if partner_response[0] == '1' and len(partner_response) == 2:
+                partner_suit = partner_response[1]
+                if hand.suit_lengths.get(partner_suit, 0) >= 4:
+                    return (f"3{partner_suit}", f"Invitational (16-18 pts) jump raise showing 4+ card support.")
+
+                # Check for 2NT rebid with 18-19 HCP balanced hand (SAYC standard)
+                # This shows too strong for 1NT opening but balanced
+                if hand.is_balanced and 18 <= hand.hcp <= 19:
+                    return ("2NT", f"Balanced rebid showing 18-19 HCP (too strong for 1NT opening).")
+
+                # Check for reverse bid with 17+ HCP and 4+ card second suit
+                # Reverse shows a strong hand (17+ HCP) and is forcing
                 if hand.hcp >= 17:
                     for suit in ['♠', '♥', '♦', '♣']:  # Check in rank order
                         if suit != my_opening_bid[1] and hand.suit_lengths.get(suit, 0) >= 4:
                             if self._is_reverse_bid(my_opening_bid, suit):
-                                metadata = {'bypass_suit_length': True}  # Reverse only needs 4 cards
-                                return (f"2{suit}", f"Reverse bid showing 17+ HCP and 4+ {suit} after partner's raise (forcing).", metadata)
-                # No reverse available - raise the agreed suit
-                return (f"3{my_opening_bid[1]}", "Invitational (16-18 pts), raising partner's simple raise.")
-            if partner_response[0] == '1' and len(partner_response) == 2:
-                partner_suit = partner_response[1]
-                if hand.suit_lengths.get(partner_suit, 0) >= 4:
-                    return (f"3{partner_suit}", f"Invitational (16-18 pts) jump raise showing 4+ card support.")
-
-                # Check for reverse bid with 17+ HCP and 4+ card second suit FIRST
-                # Reverse shows a strong hand (17+ HCP) and is forcing
-                # Reverse bids only require 4+ cards in the second (higher-ranking) suit
-                # Priority: Reverse > 2NT (showing distribution is more descriptive)
-                if hand.hcp >= 17:
-                    for suit in ['♠', '♥', '♦', '♣']:  # Check in rank order
-                        if suit != my_opening_bid[1] and hand.suit_lengths.get(suit, 0) >= 4:
-                            if self._is_reverse_bid(my_opening_bid, suit):
-                                metadata = {'bypass_suit_length': True}  # Reverse only needs 4 cards
-                                return (f"2{suit}", f"Reverse bid showing 17+ HCP and 4+ {suit} (forcing).", metadata)
-
-                # Check for 2NT rebid with 18-19 HCP balanced hand (SAYC standard)
-                # Only if no reverse available - 2NT shows no second suit to bid
-                if hand.is_balanced and 18 <= hand.hcp <= 19:
-                    return ("2NT", f"Balanced rebid showing 18-19 HCP (too strong for 1NT opening).")
-
-            # Handle partner's 2-level new suit response (e.g., 1♣ - 2♦)
-            # This shows 10+ HCP and 5+ cards, game forcing in 2/1
-            if partner_response[0] == '2' and len(partner_response) == 2:
-                partner_suit = partner_response[1]
-
-                # With support for partner's suit, raise it
-                if hand.suit_lengths.get(partner_suit, 0) >= 4:
-                    return (f"3{partner_suit}", f"Medium hand (16-18 pts) supporting partner's 2-level suit.")
-
-                # Check for reverse bid with 17+ HCP
-                if hand.hcp >= 17:
-                    for suit in ['♠', '♥', '♦', '♣']:  # Check in rank order
-                        if suit != my_opening_bid[1] and suit != partner_suit and hand.suit_lengths.get(suit, 0) >= 4:
-                            if self._is_reverse_bid(my_opening_bid, suit):
-                                metadata = {'bypass_suit_length': True}
-                                return (f"2{suit}", f"Reverse bid showing 17+ HCP and 4+ {suit} (forcing).", metadata)
-
-                # With balanced hand, bid 2NT
-                if hand.is_balanced:
-                    return ("2NT", f"Medium hand (16-18 pts), balanced, after partner's 2-level suit.")
+                                return (f"2{suit}", f"Reverse bid showing 17+ HCP and 4+ {suit} (forcing).")
 
             if hand.suit_lengths.get(my_opening_bid[1], 0) >= 6:
                 return (f"3{my_opening_bid[1]}", f"Invitational (16-18 pts) jump rebid of a 6+ card suit.")
@@ -557,20 +504,17 @@
                         return (f"3{partner_suit}", f"Slam try with {partner_suit} fit and {hand.total_points} pts.")
                     return (f"4{partner_suit}", f"Strong hand ({hand.total_points} pts), bidding game with a fit.")
 
-                # Check for reverse bid with 4+ card second suit FIRST
+                # Check for 3NT rebid with 19-20 HCP balanced hand (SAYC standard)
+                # This shows a very strong balanced hand that's too strong for 2NT rebid
+                if hand.is_balanced and 19 <= hand.hcp <= 20:
+                    return ("3NT", f"Balanced rebid showing 19-20 HCP, bidding game in No-Trump.")
+
+                # Check for reverse bid with 4+ card second suit
                 # With 19+ HCP, reverse shows slam interest
-                # Reverse bids only require 4+ cards in the second (higher-ranking) suit
-                # Priority: Reverse > 3NT (showing distribution is more descriptive)
                 for suit in ['♠', '♥', '♦', '♣']:  # Check in rank order
                     if suit != my_opening_bid[1] and hand.suit_lengths.get(suit, 0) >= 4:
                         if self._is_reverse_bid(my_opening_bid, suit):
-                            metadata = {'bypass_suit_length': True}  # Reverse only needs 4 cards
-                            return (f"2{suit}", f"Reverse bid showing 19+ HCP and 4+ {suit} (forcing, slam interest).", metadata)
-
-                # Check for 3NT rebid with 19-20 HCP balanced hand (SAYC standard)
-                # Only if no reverse available - 3NT shows no second suit to bid
-                if hand.is_balanced and 19 <= hand.hcp <= 20:
-                    return ("3NT", f"Balanced rebid showing 19-20 HCP, bidding game in No-Trump.")
+                            return (f"2{suit}", f"Reverse bid showing 19+ HCP and 4+ {suit} (forcing, slam interest).")
 
             # Check if partner's bid is at the 3-level (showing preference, not a raise)
             # This happens after opener's jump rebid when partner returns to their suit
@@ -600,89 +544,6 @@
             return (f"3{my_opening_bid[1]}", f"Strong hand ({hand.total_points} pts) with unbalanced distribution.")
 
         return ("Pass", "No clear rebid available.")
-
-    def _handle_post_jacoby_opener_rebid(self, hand: Hand, my_previous_bids: list,
-                                         partner_response: str, auction_history: list) -> Optional[Tuple[str, str]]:
-        """
-        Handle opener's rebid after Jacoby transfer and partner's follow-up.
-
-        Sequences handled:
-        - 1NT - 2♦ - 2♥ - 2NT: Partner invites game (8-9 HCP with 5M)
-        - 1NT - 2♦ - 2♥ - 3♥: Partner invites game (8-9 HCP with 6+M)
-        - 1NT - 2♦ - 2♥ - 3NT: Partner bids game (10+ HCP balanced with 5M)
-        - 1NT - 2♦ - 2♥ - 4♥: Partner bids game (10+ HCP with 6+M)
-
-        With 1NT opening (15-17 HCP):
-        - Minimum (15): Decline invitations
-        - Maximum (17): Accept invitations
-        - 16: Borderline - accept with good fit
-        """
-        # Check if this is a Jacoby sequence: 1NT - transfer - completion
-        # My bids should be ['1NT', '2♥' or '2♠']
-        if len(my_previous_bids) < 2:
-            return None
-
-        opening = my_previous_bids[0]
-        transfer_completion = my_previous_bids[1]
-
-        if opening != '1NT':
-            return None
-
-        # Determine the major suit from transfer completion
-        if transfer_completion == '2♥':
-            major = '♥'
-            major_name = 'hearts'
-        elif transfer_completion == '2♠':
-            major = '♠'
-            major_name = 'spades'
-        else:
-            return None  # Not a Jacoby completion
-
-        my_major_length = hand.suit_lengths.get(major, 0)
-        hcp = hand.hcp
-
-        # Partner bid 2NT = invitational with 8-9 HCP and 5-card major
-        if partner_response == '2NT':
-            if hcp >= 17:  # Maximum 1NT
-                # Accept to 3NT, but partner might have 5-card major
-                # If we have 3+ card support, bid 3M to offer choice
-                if my_major_length >= 3:
-                    return (f"3{major}", f"Accepting invitation with max ({hcp} HCP) and {my_major_length}-card {major_name} support. Partner can choose 3NT or 4{major}.")
-                else:
-                    return ("3NT", f"Accepting invitation with max ({hcp} HCP). Have only {my_major_length} {major_name}.")
-            elif hcp == 16:
-                # Borderline - accept with good support
-                if my_major_length >= 3:
-                    return ("3NT", f"Accepting invitation with {hcp} HCP and {my_major_length}-card fit.")
-                else:
-                    return ("Pass", f"Declining invitation with {hcp} HCP and no major fit.")
-            else:  # 15 HCP minimum
-                return ("Pass", f"Declining invitation with minimum ({hcp} HCP).")
-
-        # Partner bid 3M = invitational with 8-9 HCP and 6+ card major
-        if partner_response == f'3{major}':
-            if hcp >= 17:  # Maximum 1NT
-                return (f"4{major}", f"Accepting invitation with max ({hcp} HCP). Partner has 6+ {major_name}.")
-            elif hcp == 16:
-                # Borderline - accept with any support (partner has 6+)
-                return (f"4{major}", f"Accepting invitation with {hcp} HCP. Partner has 6+ {major_name}.")
-            else:  # 15 HCP minimum
-                return ("Pass", f"Declining invitation with minimum ({hcp} HCP).")
-
-        # Partner bid 3NT = game with 10+ HCP and 5-card major (balanced)
-        if partner_response == '3NT':
-            # Partner bid game - can pass or correct to 4M with 3+ support
-            if my_major_length >= 3:
-                return (f"4{major}", f"Correcting to 4{major} with {my_major_length}-card support. Better game than 3NT.")
-            else:
-                return ("Pass", f"Passing 3NT with only {my_major_length} {major_name}.")
-
-        # Partner bid 4M = game with 10+ HCP and 6+ card major
-        if partner_response == f'4{major}':
-            return ("Pass", f"Partner bid game in {major_name}. Passing.")
-
-        return None  # Not a recognized pattern
-
 # ADR-0002 Phase 1: Auto-register this module on import
 from engine.ai.module_registry import ModuleRegistry
 ModuleRegistry.register("openers_rebid", RebidModule())