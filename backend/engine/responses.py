from engine.hand import Hand
from engine.ai.conventions.base_convention import ConventionModule
from engine.ai.bid_explanation import BidExplanation
from engine.bidding_validation import BidValidator, get_next_legal_bid
from typing import Optional, Tuple, Dict, Union

class ResponseModule(ConventionModule):
    """
    Playbook for all of the responder's natural bids, based on the user's flowcharts.
    """
    def evaluate(self, hand: Hand, features: Dict):
        """Main entry point for response actions with bid validation.

        Returns:
            Tuple of (bid, explanation) or (bid, explanation, metadata)
        """
        auction_history = features['auction_history']

        # Get the raw response suggestion
        result = self._evaluate_response(hand, features)

        if not result:
            return None

        # Handle both 2-tuple and 3-tuple returns
        if len(result) == 3:
            bid, explanation, metadata = result
        else:
            bid, explanation = result
            metadata = None

        # Always pass Pass bids through
        if bid == "Pass":
            return result

        # Validate the bid is legal
        if BidValidator.is_legal_bid(bid, auction_history):
            # Return with metadata if present
            if metadata:
                return (bid, explanation, metadata)
            return (bid, explanation)

        # Bid is illegal - try to find next legal bid of same strain
        next_legal = get_next_legal_bid(bid, auction_history)
        if next_legal:
            # SANITY CHECK: If adjustment is more than 2 levels, something is wrong
            # This prevents runaway bid escalation (e.g., 2NT→7NT)
            try:
                original_level = int(bid[0])
                adjusted_level = int(next_legal[0])

                if adjusted_level - original_level > 2:
                    # The suggested bid is way off - pass instead of making unreasonable bid
                    return ("Pass", f"Cannot make reasonable bid at current auction level (suggested {bid}, would need {next_legal}).")
            except (ValueError, IndexError):
                # Not a level bid (e.g., Pass, X, XX) - allow adjustment
                pass

            adjusted_explanation = f"{explanation} [Adjusted from {bid} to {next_legal} for legality]"
            if metadata:
                return (next_legal, adjusted_explanation, metadata)
            return (next_legal, adjusted_explanation)

        # No legal bid possible - pass
        return None

    def _evaluate_response(self, hand: Hand, features: Dict) -> Optional[Tuple[str, str]]:
        """Internal method that calculates response without validation."""
        auction = features['auction_features']
        opening_bid = auction.get('opening_bid')
        opener_index = auction.get('opener_index', -1)
        if not opening_bid or auction.get('opener_relationship') != 'Partner' or opener_index == -1:
            return None # Not a response situation

        # Count my bids AFTER partner's opening
        my_bids_after_opening = [bid for i, bid in enumerate(features['auction_history'])
                                if (i % 4) == features['my_index'] and i > opener_index]

        if len(my_bids_after_opening) == 0:
            return self._get_first_response(hand, opening_bid, features)
        else:
            return self._get_responder_rebid(hand, features, my_bids_after_opening)

    def _calculate_support_points(self, hand: Hand, trump_suit: str) -> int:
        points = hand.hcp
        for suit, length in hand.suit_lengths.items():
            if suit != trump_suit:
                if length == 1: points += 2
                if length == 0: points += 3
        return points

    def _has_good_suit(self, hand: Hand, suit: str) -> bool:
        """
        Check if suit has two of the top three honors (A, K, Q).
        A 'good suit' qualifies for a positive response to 2♣ regardless of HCP.
        """
        if hand.suit_lengths.get(suit, 0) < 5:
            return False

        # Count top honors in this suit
        top_honors = 0
        for card in hand.cards:
            if card.suit == suit and card.rank in ['A', 'K', 'Q']:
                top_honors += 1

        return top_honors >= 2

    def _get_first_response(self, hand: Hand, opening_bid: str, features: Dict):
        """
        Determine responder's first bid after partner's opening.
        Handles both uncontested and contested auctions.
        """
        # Special case: 2♣ opening (strong artificial)
        if opening_bid == "2♣":
            # Positive response conditions:
            # 1. Good 5+ card suit (two of top three honors: AK, AQ, or KQ)
            # 2. 8+ HCP with any 5+ card suit
            # 3. 8+ HCP balanced -> 2NT

            # First check for good suits (qualifies for positive regardless of HCP)
            for suit in ['♠', '♥', '♦', '♣']:
                if hand.suit_lengths.get(suit, 0) >= 5 and self._has_good_suit(hand, suit):
                    if suit in ['♠', '♥']:
                        return (f"2{suit}", f"Positive response showing good {suit} suit (two of top three honors).")
                    else:
                        return (f"3{suit}", f"Positive response showing good {suit} suit (two of top three honors).")

            # Check for 8+ HCP positive responses
            if hand.hcp >= 8:
                for suit in ['♠', '♥']:
                    if hand.suit_lengths.get(suit, 0) >= 5:
                        return (f"2{suit}", f"Positive response to 2♣ showing {hand.hcp} HCP and 5+ {suit}.")
                return ("2NT", f"Positive response to 2♣ ({hand.hcp} HCP, no 5-card major).")

            # Default: waiting response
            return ("2♦", "Artificial waiting response to 2♣ (no good suit, less than 8 HCP).")

        if hand.total_points < 6: return ("Pass", "Less than 6 total points.")

        # Get interference information
        interference = features['auction_features'].get('interference', {'present': False})

        # Route to appropriate handler based on opening bid type
<<<<<<< HEAD
        if opening_bid == '1NT':
=======
        if opening_bid == "2NT":
            return self._respond_to_2nt(hand, interference)
        elif 'NT' in opening_bid:
>>>>>>> 5c21b8d5
            return self._respond_to_1nt(hand, opening_bid, interference)
        elif opening_bid == '2NT':
            return self._respond_to_2nt(hand, opening_bid, interference)
        elif 'NT' in opening_bid:
            # Other NT bids (3NT, etc.) - pass is usually correct
            return ("Pass", f"Partner opened {opening_bid}, accepting as final contract.")
        else:
            return self._respond_to_suit_opening(hand, opening_bid, interference)

    def _respond_to_1nt(self, hand: Hand, opening_bid: str, interference: Dict):
        """
        Respond to 1NT opening, handling interference per SAYC rules.

        SAYC Rules:
        - After (X): Systems ON (Stayman/Jacoby still work)
        - After suit overcall: Systems OFF (all bids natural)

        Natural responses (no interference):
        - 0-7 HCP: Pass
        - 8-9 HCP: 2NT (invitational)
        - 10-14 HCP: 3NT (game)
        - 15-17 HCP: 4NT (quantitative, slam invite)
        - 18+ HCP: 6NT or explore slam
        """
        if not interference['present'] or interference['type'] == 'double':
            # No interference OR double (systems ON)
            # Check if Stayman/Jacoby conventions will handle this
            # If not, provide natural response based on HCP

            # Conventions will handle if:
            # - 4+ card major(s) AND 8+ HCP (Stayman)
            # - 5+ card major AND 8+ HCP (Jacoby Transfer)
            # Otherwise, we need to provide natural response here

            # Natural responses when no special convention applies:
            if hand.hcp < 8:
                return ("Pass", "Partner opened 1NT (15-17 HCP), we have insufficient strength for game (< 8 HCP).")

            # Note: 8-9 HCP hands with 4-card majors will be handled by Stayman
            # Note: 8+ HCP hands with 5-card majors will be handled by Jacoby
            # So these natural bids are mainly for balanced hands without major interest

            if hand.hcp >= 18:
                # Slam interest - quantitative 4NT or direct 6NT
                if hand.hcp >= 20:
                    return ("6NT", "Slam bid with 20+ HCP opposite partner's 15-17 HCP (combined 35+).")
                else:
                    return ("4NT", "Quantitative slam invitation with 18-19 HCP (non-Blackwood).")

            if hand.hcp >= 15:
                # Quantitative slam invitation
                return ("4NT", "Quantitative slam invitation with 15-17 HCP (non-Blackwood).")

            if hand.hcp >= 10:
                # Game values - bid 3NT directly
                # Note: Stayman/Jacoby will intercept if there's a major suit fit
                return ("3NT", "Game bid with 10-14 HCP opposite partner's 15-17 HCP (combined 25+).")

            if hand.hcp >= 8:
                # Invitational range
                # Note: Stayman will intercept if we have 4-card major
                return ("2NT", "Invitational with 8-9 HCP, asking partner to bid 3NT with maximum (17).")

            # Below 8 HCP - pass
            return ("Pass", "Insufficient strength to invite game (< 8 HCP).")

        # Interference present - systems are OFF
        # Use natural competitive bidding
        return self._competitive_1nt_response(hand, interference)

    def _respond_to_2nt(self, hand: Hand, opening_bid: str, interference: Dict):
        """
        Respond to 2NT opening (20-21 HCP balanced).

        SAYC Rules:
        - 0-4 HCP: Pass (combined 20-25, not enough for game)
        - 5-10 HCP: 3NT (game, combined 25-31)
        - 11-12 HCP: 4NT (quantitative slam invite, combined 31-33)
        - 13-14 HCP: 6NT (small slam, combined 33-35)
        - 15+ HCP: 6NT or 7NT (grand slam interest, combined 35+)

        With 5+ card major, can use Jacoby Transfer (3♦ → ♥, 3♥ → ♠)
        With 4+ card major, can use Stayman (3♣)

        Note: Returns 3-tuple (bid, explanation, metadata) with bypass_hcp=True
        because standard HCP requirements don't apply to 2NT responses
        (partner has 20-21 already).
        """
        # Metadata to bypass HCP validation - partner's 2NT shows 20-21 already
        metadata = {'bypass_hcp': True}

        # No interference handling for now (rare after 2NT)

        # Check for Stayman/Jacoby opportunities first (will be handled by conventions)
        # These natural bids are for balanced hands or when conventions don't apply

        if hand.hcp >= 15:
            # Grand slam interest
            return ("7NT", f"Grand slam bid with {hand.hcp} HCP opposite partner's 20-21 (combined 35+).", metadata)

        if hand.hcp >= 13:
            # Small slam
            return ("6NT", f"Small slam bid with {hand.hcp} HCP opposite partner's 20-21 (combined 33+).", metadata)

        if hand.hcp >= 11:
            # Quantitative slam invite
            return ("4NT", f"Quantitative slam invitation with {hand.hcp} HCP (non-Blackwood).", metadata)

        if hand.hcp >= 5:
            # Game values - combined 25+
            # Check for 5+ card major to show
            for suit in ['♠', '♥']:
                if hand.suit_lengths.get(suit, 0) >= 5:
                    # With 5+ major, bid 3M to show the suit (natural, game-forcing)
                    return (f"3{suit}", f"Game-forcing with 5+ {suit} opposite partner's 2NT.", metadata)

            return ("3NT", f"Game bid with {hand.hcp} HCP opposite partner's 20-21 (combined 25+).", metadata)

        if hand.hcp >= 4:
            # Borderline - with 4 HCP, combined is 24-25, close to game
            # Bid 3NT if we have any length
            if max(hand.suit_lengths.values()) <= 5:
                return ("3NT", f"Stretching to game with {hand.hcp} HCP opposite partner's 20-21.", metadata)

        # 0-3 HCP - pass (combined 20-24, not enough)
        return ("Pass", f"Insufficient strength for game opposite 2NT ({hand.hcp} HCP, combined ~23).")

    def _competitive_1nt_response(self, hand: Hand, interference: Dict):
        """
        Natural competitive responses after 1NT - (overcall) - ?

        Strategy:
        - Bid a good 5-card major with 5+ HCP (competitive, not forcing)
        - Pass with weak balanced hands
        - Advanced: Cuebid with game-forcing hands
        """
        # With a good 5-card major, compete at the 2-level
        for suit in ['♥', '♠']:  # Check majors first
            if hand.suit_lengths.get(suit, 0) >= 5 and hand.hcp >= 5:
                # Bid at cheapest legal level (usually 2-level)
                return (f"2{suit}", f"Natural competitive bid showing 5+ {suit} and 5+ HCP.")

        # With a good 6-card minor, can compete
        for suit in ['♣', '♦']:
            if hand.suit_lengths.get(suit, 0) >= 6 and hand.hcp >= 5:
                return (f"3{suit}", f"Natural competitive bid showing 6+ {suit}.")

        # Otherwise, pass
        return ("Pass", "No suitable competitive action after interference.")

    def _respond_to_2nt(self, hand: Hand, interference: Dict):
        """
        Respond to 2NT opening (20-21 HCP).

        After 2NT, conventions are at the 3-level:
        - 3♣ = Stayman (asks for 4-card major)
        - 3♦ = Transfer to hearts (5+ hearts)
        - 3♥ = Transfer to spades (5+ spades)

        With game values (4+ HCP), bid 3NT unless looking for major fit.
        With a 5+ card major, transfer regardless of strength.
        """
        spades = hand.suit_lengths.get('♠', 0)
        hearts = hand.suit_lengths.get('♥', 0)

        # Check for 5+ card major -> Transfer (any point count!)
        # With a long major, playing in the major suit is usually better than NT
        if hearts >= 5:
            return ("3♦", f"Transfer to hearts (3♦→3♥). With {hearts} hearts, a suit contract plays better than NT.")
        if spades >= 5:
            return ("3♥", f"Transfer to spades (3♥→3♠). With {spades} spades, a suit contract plays better than NT.")

        # Check for 4-card major with game values -> Stayman
        if (spades == 4 or hearts == 4) and hand.hcp >= 4:
            major = 'spades' if spades == 4 else 'hearts'
            return ("3♣", f"Stayman (3♣) with 4 {major}. Looking for a 4-4 major fit.")

        # No major suit interest - decide based on points
        # Partner has 20-21, game (25) needs 4-5 pts
        if hand.hcp >= 4:
            return ("3NT", f"Game in NT with {hand.hcp} HCP + partner's 20-21 = {hand.hcp + 20}-{hand.hcp + 21} combined.")

        # Too weak for game
        return ("Pass", f"Pass with {hand.hcp} HCP - game unlikely (need ~4+ to reach 25 combined).")

    def _respond_to_suit_opening(self, hand: Hand, opening_bid: str, interference: Dict):
        """
        Respond to suit opening (1♣/1♦/1♥/1♠), handling interference.

        SAYC Rules with interference:
        - Direct raises show same ranges (6-9, 10-12, 13+)
        - New suits still forcing
        - Competitive environment but basic structure maintained

        Game-forcing with 13+ HCP:
        - With 3+ card major support: bid game directly (4♥/4♠)
        - With minor support: bid 3NT or explore
        - Without support: jump shift or 3NT if balanced
        """
        opening_suit = opening_bid[1]

        # Raise partner's suit with 3+ card support
        if opening_suit in hand.suit_lengths and hand.suit_lengths[opening_suit] >= 3:
            support_points = self._calculate_support_points(hand, opening_suit)

            # Slam exploration with very strong support (17+ support points)
            # Opener shows 13-21 pts, combined could be 30-38 (slam zone)
            if support_points >= 17 and opening_suit in '♥♠':
                # With 17+ support points and major fit, explore slam
                # Jump to 4-level to show strong support, partner can ask Blackwood
                # Or with 20+ support points, we can ask Blackwood ourselves
                if support_points >= 20:
                    return ("4NT", f"Blackwood asking for aces with excellent {opening_suit} support ({support_points} support points).")
                # 17-19 support points - show strong support at 3-level (slam try)
                return (f"3{opening_suit}", f"Slam try with excellent {opening_suit} support ({support_points} support points).")

            if support_points >= 13:
                bid = f"4{opening_suit}" if opening_suit in '♥♠' else "3NT"
                explanation = BidExplanation(bid)
                explanation.set_primary_reason(f"Game-forcing raise with excellent fit for partner's {opening_suit}")
                explanation.add_requirement("Support Points", "13+")
                explanation.add_requirement(f"{opening_suit} Support", "3+")
                explanation.add_actual_value("Support Points", str(support_points))
                explanation.add_actual_value("HCP", str(hand.hcp))
                explanation.add_actual_value(f"{opening_suit} Length", f"{hand.suit_lengths[opening_suit]} cards")
                explanation.add_actual_value("Distribution", f"{hand.suit_lengths['♠']}-{hand.suit_lengths['♥']}-{hand.suit_lengths['♦']}-{hand.suit_lengths['♣']}")
                explanation.set_forcing_status("Game-forcing")

                # Show shortness bonuses if applicable
                for suit, length in hand.suit_lengths.items():
                    if suit != opening_suit:
                        if length == 0:
                            explanation.add_actual_value(f"Void in {suit}", "+3 support points")
                        elif length == 1:
                            explanation.add_actual_value(f"Singleton {suit}", "+2 support points")

                return (bid, explanation)

            if 10 <= support_points <= 12:
                # EXCEPTION: With balanced 11-12 HCP and only 3-card major support,
                # prefer 2NT to show the balanced nature (no ruffing value)
                # With 4+ card support or unbalanced, bid 3M
                if hand.is_balanced and 11 <= hand.hcp <= 12 and hand.suit_lengths[opening_suit] == 3:
                    # Will fall through to 2NT logic below
                    pass
                else:
                    explanation = BidExplanation(f"3{opening_suit}")
                    explanation.set_primary_reason(f"Invitational raise with good fit for partner's {opening_suit}")
                    explanation.add_requirement("Support Points", "10-12")
                    explanation.add_requirement(f"{opening_suit} Support", "3+")
                    explanation.add_actual_value("Support Points", str(support_points))
                    explanation.add_actual_value("HCP", str(hand.hcp))
                    explanation.add_actual_value(f"{opening_suit} Length", f"{hand.suit_lengths[opening_suit]} cards")
                    explanation.set_forcing_status("Invitational")
                    explanation.add_alternative(f"2{opening_suit}", f"Too strong (have {support_points} support points, need 10+)")
                    explanation.add_alternative(f"4{opening_suit}", f"Not quite enough (have {support_points} support points, need 13+)")
                    return (f"3{opening_suit}", explanation)

            if 6 <= support_points <= 9:
                explanation = BidExplanation(f"2{opening_suit}")
                explanation.set_primary_reason(f"Simple raise showing minimum support for partner's {opening_suit}")
                explanation.add_requirement("Support Points", "6-9")
                explanation.add_requirement(f"{opening_suit} Support", "3+")
                explanation.add_actual_value("Support Points", str(support_points))
                explanation.add_actual_value("HCP", str(hand.hcp))
                explanation.add_actual_value(f"{opening_suit} Length", f"{hand.suit_lengths[opening_suit]} cards")
                explanation.set_forcing_status("Sign-off (partner may pass)")
                return (f"2{opening_suit}", explanation)

        # 3NT response to major opening (15-17 HCP, balanced, exactly 2-card support)
        # SAYC: Shows balanced game-going values without a major suit fit
        if opening_suit in ['♥', '♠'] and hand.is_balanced and 15 <= hand.hcp <= 17:
            # Must have exactly 2-card support (3+ would raise the major)
            if hand.suit_lengths[opening_suit] == 2:
                explanation = BidExplanation("3NT")
                explanation.set_primary_reason(f"Balanced game-going hand without 3-card support for partner's {opening_suit}")
                explanation.add_requirement("HCP", "15-17")
                explanation.add_requirement("Shape", "Balanced")
                explanation.add_requirement(f"{opening_suit} Support", "Exactly 2 cards")
                explanation.add_actual_value("HCP", str(hand.hcp))
                explanation.add_actual_value(f"{opening_suit} Length", "2 cards")
                explanation.add_actual_value("Distribution", f"{hand.suit_lengths['♠']}-{hand.suit_lengths['♥']}-{hand.suit_lengths['♦']}-{hand.suit_lengths['♣']}")
                explanation.set_forcing_status("Game (sign-off)")
                explanation.add_alternative(f"4{opening_suit}", "Would require 3+ card support")
                return ("3NT", explanation)

        # Without fit, bid new suits up-the-line (if no interference or low interference)
        if not interference['present'] or interference['level'] <= 1:
            # JUMP SHIFT responses (17+ HCP, game-forcing)
            # Jump shift shows a strong hand with a good suit and slam interest
            if hand.hcp >= 17:
                # After 1♣ opening, can jump to 2♥/2♠ (or 3♦)
                if opening_bid == '1♣':
                    if hand.suit_lengths.get('♥', 0) >= 5:
                        return ("2♥", "Jump shift showing 17+ HCP and 5+ hearts (game-forcing).")
                    if hand.suit_lengths.get('♠', 0) >= 5:
                        return ("2♠", "Jump shift showing 17+ HCP and 5+ spades (game-forcing).")
                    if hand.suit_lengths.get('♦', 0) >= 5:
                        return ("3♦", "Jump shift showing 17+ HCP and 5+ diamonds (game-forcing).")

                # After 1♦ opening, can jump to 2♥/2♠ (or 3♣)
                if opening_bid == '1♦':
                    if hand.suit_lengths.get('♥', 0) >= 5:
                        return ("2♥", "Jump shift showing 17+ HCP and 5+ hearts (game-forcing).")
                    if hand.suit_lengths.get('♠', 0) >= 5:
                        return ("2♠", "Jump shift showing 17+ HCP and 5+ spades (game-forcing).")
                    if hand.suit_lengths.get('♣', 0) >= 5:
                        return ("3♣", "Jump shift showing 17+ HCP and 5+ clubs (game-forcing).")

                # After 1♥ opening, can jump to 2♠ (or 3♣/3♦)
                if opening_bid == '1♥':
                    if hand.suit_lengths.get('♠', 0) >= 5:
                        return ("2♠", "Jump shift showing 17+ HCP and 5+ spades (game-forcing).")
                    if hand.suit_lengths.get('♣', 0) >= 5:
                        return ("3♣", "Jump shift showing 17+ HCP and 5+ clubs (game-forcing).")
                    if hand.suit_lengths.get('♦', 0) >= 5:
                        return ("3♦", "Jump shift showing 17+ HCP and 5+ diamonds (game-forcing).")

                # After 1♠ opening, can jump to 3♣/3♦/3♥
                if opening_bid == '1♠':
                    if hand.suit_lengths.get('♥', 0) >= 5:
                        return ("3♥", "Jump shift showing 17+ HCP and 5+ hearts (game-forcing).")
                    if hand.suit_lengths.get('♣', 0) >= 5:
                        return ("3♣", "Jump shift showing 17+ HCP and 5+ clubs (game-forcing).")
                    if hand.suit_lengths.get('♦', 0) >= 5:
                        return ("3♦", "Jump shift showing 17+ HCP and 5+ diamonds (game-forcing).")

            # Can still bid new suits at 1-level
            if opening_bid in ['1♣', '1♦'] and hand.suit_lengths.get('♥', 0) >= 4:
                return ("1♥", "Showing a 4+ card heart suit.")
            if opening_bid in ['1♣', '1♦', '1♥'] and hand.suit_lengths.get('♠', 0) >= 4:
                return ("1♠", "Showing a 4+ card spade suit.")

            # 2-level new suit responses (require 10+ HCP in SAYC)
            # Bid a new suit at the 2-level with 10+ HCP and 5+ card suit
            if hand.hcp >= 10:
                # After 1♣ or 1♦ opening, can bid 2♦ or 2♣ or a major
                if opening_bid == '1♣':
                    if hand.suit_lengths.get('♦', 0) >= 5:
                        return ("2♦", "New suit at 2-level showing 10+ HCP and 5+ diamonds.")
                if opening_bid == '1♦':
                    if hand.suit_lengths.get('♣', 0) >= 5:
                        return ("2♣", "New suit at 2-level showing 10+ HCP and 5+ clubs.")

                # After 1♥ or 1♠ opening, can bid a lower-ranking suit at 2-level
                if opening_bid in ['1♥', '1♠']:
                    # Bid longest unbid suit (5+ cards) at 2-level
                    for suit in ['♦', '♣']:  # Check minors
                        if hand.suit_lengths.get(suit, 0) >= 5:
                            return (f"2{suit}", f"New suit at 2-level showing 10+ HCP and 5+ {suit}.")

                # After 1♥ opening, can bid 2♠ with 5+ spades and 10+ HCP
                if opening_bid == '1♥' and hand.suit_lengths.get('♠', 0) >= 5:
                    return ("2♠", "New suit showing 10+ HCP and 5+ spades (forcing).")

            # 3NT direct response (13-16 HCP, balanced, no fit)
            # This ensures game is reached when responder has game values
            # Extended range to 16 HCP for hands without 5-card suit for jump shift
            if hand.is_balanced and 13 <= hand.hcp <= 16:
                return ("3NT", f"Game in NT with {hand.hcp} HCP, balanced, no major fit.")

            # Game-forcing with 13+ HCP but unbalanced - bid longest suit forcing
            # This prevents passing with game values
            if hand.hcp >= 13 and not hand.is_balanced:
                # Find longest suit (prefer majors)
                best_suit = None
                best_length = 0
                for suit in ['♠', '♥', '♦', '♣']:
                    if hand.suit_lengths.get(suit, 0) > best_length:
                        best_length = hand.suit_lengths.get(suit, 0)
                        best_suit = suit
                if best_suit and best_length >= 4:
                    # Bid at appropriate level (1-level if possible, else 2-level)
                    if best_suit in ['♥', '♠'] and opening_bid in ['1♣', '1♦']:
                        return (f"1{best_suit}", f"Showing 4+ {best_suit} with {hand.hcp} HCP (forcing, game values).")
                    elif best_suit in ['♠'] and opening_bid == '1♥':
                        return ("1♠", f"Showing 4+ spades with {hand.hcp} HCP (forcing, game values).")
                    else:
                        # 2-level new suit is game forcing with 13+ HCP
                        return (f"2{best_suit}", f"New suit with {hand.hcp} HCP and {best_length}+ {best_suit} (game-forcing).")

            # 2NT invitational response (11-12 HCP, balanced, no fit)
            if hand.is_balanced and 11 <= hand.hcp <= 12:
                return ("2NT", "Invitational showing 11-12 HCP, balanced, and no fit.")

            # 1NT response (6-10 HCP, balanced, no fit)
            # Note: Upper range adjusted from 9 to 10 since 11-12 now bids 2NT
            if hand.is_balanced and 6 <= hand.hcp <= 10:
                return ("1NT", "Shows 6-10 HCP, balanced, and no fit.")

        # With interference at 2-level or higher, need more to bid a new suit
        # Pass without a clear action
        return ("Pass", "No clear response available.")

    def _get_responder_rebid(self, hand: Hand, features: Dict, my_bids_after_opening: list):
        auction_features = features['auction_features']
        opening_bid = auction_features.get('opening_bid', '')

        # Special case: After 2♣ opening and 2♦ waiting response, auction is FORCING TO GAME
        # Responder cannot pass until game is reached
        if opening_bid == "2♣" and len(my_bids_after_opening) >= 1 and my_bids_after_opening[0] == "2♦":
            # We must bid until game is reached
            # Get partner's most recent bid to determine what they showed
            partner_last_bid = auction_features.get('partner_last_bid')

            if partner_last_bid and partner_last_bid != "Pass":
                # If partner showed a suit, we need to respond appropriately
                if len(partner_last_bid) >= 2 and partner_last_bid[1] in ['♣', '♦', '♥', '♠']:
                    partner_suit = partner_last_bid[1]

                    # With 2+ card support for a major, raise to game
                    if partner_suit in ['♥', '♠'] and hand.suit_lengths.get(partner_suit, 0) >= 2:
                        return (f"4{partner_suit}", f"Game bid showing support for partner's {partner_suit} in 2♣ auction.")

                    # With 3+ card support for any suit, raise
                    if hand.suit_lengths.get(partner_suit, 0) >= 3:
                        # Raise to game level
                        if partner_suit in ['♥', '♠']:
                            return (f"4{partner_suit}", f"Game bid showing support for partner's {partner_suit} in 2♣ auction.")
                        else:
                            # Minor suit - prefer 3NT if balanced, else 5-level
                            if hand.is_balanced or hand.hcp >= 8:
                                return ("3NT", "Game in NT with minor suit fit (2♣ auction).")
                            else:
                                return (f"5{partner_suit}", f"Game in {partner_suit} (2♣ auction).")

                    # Without support for partner's suit, bid 3NT with any balanced hand
                    # or show own 5+ card suit
                    for suit in ['♠', '♥', '♦', '♣']:
                        if hand.suit_lengths.get(suit, 0) >= 5:
                            return (f"3{suit}", f"Natural bid showing 5+ {suit} in game-forcing 2♣ auction.")

                    # No 5-card suit - bid 3NT (must reach game)
                    return ("3NT", "Game in NT (2♣ auction, no fit found).")

                # Partner bid 2NT - respond based on hand
                if 'NT' in partner_last_bid:
                    # With a 5+ card major, show it
                    for suit in ['♠', '♥']:
                        if hand.suit_lengths.get(suit, 0) >= 5:
                            return (f"3{suit}", f"Showing 5+ {suit} after partner's NT rebid.")
                    # Otherwise bid 3NT
                    return ("3NT", "Game in NT (2♣ auction).")

        # All other responder rebids should be handled by ResponderRebidModule
        # which has comprehensive logic for responder's 2nd, 3rd, 4th+ bids
        # This module (ResponseModule) should ONLY handle first responses and 2♣ forcing auctions
        return None
# ADR-0002 Phase 1: Auto-register this module on import
from engine.ai.module_registry import ModuleRegistry
ModuleRegistry.register("responses", ResponseModule())<|MERGE_RESOLUTION|>--- conflicted
+++ resolved
@@ -141,16 +141,10 @@
         interference = features['auction_features'].get('interference', {'present': False})
 
         # Route to appropriate handler based on opening bid type
-<<<<<<< HEAD
-        if opening_bid == '1NT':
-=======
         if opening_bid == "2NT":
             return self._respond_to_2nt(hand, interference)
-        elif 'NT' in opening_bid:
->>>>>>> 5c21b8d5
+        elif opening_bid == '1NT':
             return self._respond_to_1nt(hand, opening_bid, interference)
-        elif opening_bid == '2NT':
-            return self._respond_to_2nt(hand, opening_bid, interference)
         elif 'NT' in opening_bid:
             # Other NT bids (3NT, etc.) - pass is usually correct
             return ("Pass", f"Partner opened {opening_bid}, accepting as final contract.")
